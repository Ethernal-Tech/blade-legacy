--- conflicted
+++ resolved
@@ -999,12 +999,7 @@
 		return nil, err
 	}
 
-<<<<<<< HEAD
 	parsed := addressRegExp.FindAllStringSubmatch(b.String(), -1)
-=======
-	re := regexp.MustCompile(`\(address\) = 0x([a-fA-F0-9]+)`)
-	parsed := re.FindAllStringSubmatch(b.String(), -1)
->>>>>>> 02d39726
 	result := make([]types.Address, len(parsed))
 
 	for i, v := range parsed {
