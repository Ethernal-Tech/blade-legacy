--- conflicted
+++ resolved
@@ -537,11 +537,7 @@
 
 	client := cluster.Servers[0].JSONRPC().Eth()
 
-<<<<<<< HEAD
-	waitUntilBalancesChanged := func(initialBalance *big.Int) error {
-=======
 	waitUntilBalancesChanged := func(acct types.Address, initialBalance *big.Int) error {
->>>>>>> a76534d2
 		err := cluster.WaitUntil(30*time.Second, 1*time.Second, func() bool {
 			balance, err := client.GetBalance(ethgo.Address(acct), ethgo.Latest)
 			if err != nil {
@@ -591,7 +587,7 @@
 		require.Equal(t, uint64(types.ReceiptSuccess), receipt.Status)
 
 		// wait for recipient's balance to increase
-		err = waitUntilBalancesChanged(receiverInitialBalance)
+		err = waitUntilBalancesChanged(recipient, receiverInitialBalance)
 		require.NoError(t, err)
 
 		block, _ := client.GetBlockByHash(receipt.BlockHash, true)
