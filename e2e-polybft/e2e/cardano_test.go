package e2e

import (
	"context"
	"encoding/json"
	"errors"
	"fmt"
	"io"
	"math/big"
	"net/http"
	"path"
	"strings"
	"sync"
	"testing"
	"time"

	"github.com/0xPolygon/polygon-edge/e2e-polybft/cardanofw"
	"github.com/Ethernal-Tech/cardano-infrastructure/wallet"
	"github.com/stretchr/testify/require"
)

// Download Cardano executables from https://github.com/IntersectMBO/cardano-node/releases/tag/8.7.3 and unpack tar.gz file
// Add directory where unpacked files are located to the $PATH (in example bellow `~/Apps/cardano`)
// eq add line `export PATH=$PATH:~/Apps/cardano` to  `~/.bashrc`
func TestE2E_CardanoTwoClustersBasic(t *testing.T) {
	const (
		cardanoChainsCnt = 2
	)

	ctx, cncl := context.WithCancel(context.Background())
	defer cncl()

	clusters, cleanupFunc := cardanofw.SetupAndRunApexCardanoChains(
		t,
		ctx,
		cardanoChainsCnt,
	)

	for i := 0; i < cardanoChainsCnt; i++ {
		require.NotNil(t, clusters[i])
	}

	defer cleanupFunc()

	t.Run("simple send", func(t *testing.T) {
		const (
			sendAmount = uint64(1000000)
		)

		var (
			txProviders = make([]wallet.ITxProvider, cardanoChainsCnt)
			receivers   = make([]string, cardanoChainsCnt)
		)

		for i := 0; i < cardanoChainsCnt; i++ {
			require.NotNil(t, clusters[i])

			txProviders[i] = wallet.NewTxProviderOgmios(clusters[i].OgmiosURL())
			newWalletKeys, err := wallet.NewStakeWalletManager().Create(path.Join(clusters[i].Config.Dir("keys")), true)

			require.NoError(t, err)

			receiver, _, err := wallet.GetWalletAddress(newWalletKeys, uint(clusters[i].Config.NetworkMagic))
			require.NoError(t, err)

			receivers[i] = receiver

			ctx, cncl := context.WithCancel(context.Background())
			defer cncl()

			genesisWallet, err := cardanofw.GetGenesisWalletFromCluster(clusters[i].Config.TmpDir, 1)
			require.NoError(t, err)

			_, err = cardanofw.SendTx(ctx, txProviders[i], genesisWallet,
				sendAmount, receivers[i], clusters[i].Config.NetworkMagic, []byte{})
			require.NoError(t, err)
		}

		for i := 0; i < cardanoChainsCnt; i++ {
			err := wallet.WaitForAmount(context.Background(), txProviders[i], receivers[i], func(val *big.Int) bool {
				return val.Cmp(new(big.Int).SetUint64(sendAmount)) == 0
			}, 60, time.Second*2)
			require.NoError(t, err)
		}
	})
}

func TestE2E_ApexBridge(t *testing.T) {
	const (
		cardanoChainsCnt   = 2
		bladeValidatorsNum = 4
	)

	ctx, cncl := context.WithCancel(context.Background())
	defer cncl()

	clusters, _ := cardanofw.SetupAndRunApexCardanoChains(
		t,
		ctx,
		cardanoChainsCnt,
	)

	primeCluster := clusters[0]
	require.NotNil(t, primeCluster)

	vectorCluster := clusters[1]
	require.NotNil(t, vectorCluster)

	// defer cleanupCardanoChainsFunc()

	user := cardanofw.NewTestApexUser(
		t, uint(primeCluster.Config.NetworkMagic), uint(vectorCluster.Config.NetworkMagic))
	defer user.Dispose()

	txProviderPrime := wallet.NewTxProviderOgmios(primeCluster.OgmiosURL())
	txProviderVector := wallet.NewTxProviderOgmios(vectorCluster.OgmiosURL())

	// Fund prime address
	primeGenesisWallet, err := cardanofw.GetGenesisWalletFromCluster(primeCluster.Config.TmpDir, 2)
	require.NoError(t, err)

<<<<<<< HEAD
	sendAmount := uint64(50_000_000)
	_, err = cardanofw.SendTx(ctx, txProviderPrime, primeGenesisWallet,
		sendAmount, primeUserAddress, primeCluster.Config.NetworkMagic, []byte{})
	require.NoError(t, err)

	require.NoError(t, wallet.WaitForAmount(context.Background(), txProviderPrime, primeUserAddress, func(val *big.Int) bool {
		return val.Cmp(new(big.Int).SetUint64(sendAmount)) == 0
	}, 60, time.Second*2))
=======
	sendAmount := uint64(5_000_000)
	user.SendToUser(t, ctx, txProviderPrime, primeGenesisWallet, sendAmount, true)
>>>>>>> 3688bc45

	fmt.Printf("Prime user address funded\n")

	cb, _ := cardanofw.SetupAndRunApexBridge(t,
		ctx,
		// path.Join(path.Dir(primeCluster.Config.TmpDir), "bridge"),
		"../../e2e-bridge-data-tmp",
		bladeValidatorsNum,
		primeCluster,
		vectorCluster,
	)
	// defer cleanupApexBridgeFunc()

	fmt.Printf("Apex bridge setup done\n")

	fmt.Printf("Prime address = " + primeUserAddress)
	fmt.Printf("\n")
	fmt.Printf("Vector address = " + vectorUserAddress)
	fmt.Printf("\n")

	// Initiate bridging PRIME -> VECTOR
	sendAmount = uint64(1_000_000)
	feeAmount := uint64(1_100_000)

<<<<<<< HEAD
	receivers[vectorUserAddress] = sendAmount
	receivers[cb.VectorMultisigFeeAddr] = feeAmount

	bridgingRequestMetadata, err := CreateMetaData(primeUserAddress, receivers)
	require.NoError(t, err)

	_, err = cardanofw.SendTx(
		ctx, txProviderPrime, primeWalletKeys, (sendAmount + feeAmount), cb.PrimeMultisigAddr,
		primeCluster.Config.NetworkMagic, bridgingRequestMetadata)
	require.NoError(t, err)
=======
	user.BridgeAmount(t, ctx, txProviderPrime, cb.PrimeMultisigAddr,
		cb.VectorMultisigFeeAddr, sendAmount, true)
>>>>>>> 3688bc45

	time.Sleep(time.Second * 60)
	err = wallet.WaitForAmount(context.Background(), txProviderVector, user.VectorAddress, func(val *big.Int) bool {
		return val.Cmp(new(big.Int).SetUint64(sendAmount)) == 0
	}, 200, time.Second*20)
	require.NoError(t, err)
}

func TestE2E_ApexBridge_BatchRecreated(t *testing.T) {
	const (
		cardanoChainsCnt   = 2
		bladeValidatorsNum = 4
		apiKey             = "test_api_key"
	)

	ctx, cncl := context.WithCancel(context.Background())
	defer cncl()

	clusters, _ := cardanofw.SetupAndRunApexCardanoChains(
		t,
		ctx,
		cardanoChainsCnt,
	)

	primeCluster := clusters[0]
	require.NotNil(t, primeCluster)

	vectorCluster := clusters[1]
	require.NotNil(t, vectorCluster)

	// defer cleanupCardanoChainsFunc()

	user := cardanofw.NewTestApexUser(
		t, uint(primeCluster.Config.NetworkMagic), uint(vectorCluster.Config.NetworkMagic))
	defer user.Dispose()

	txProviderPrime := wallet.NewTxProviderOgmios(primeCluster.OgmiosURL())

	// Fund prime address
	primeGenesisWallet, err := cardanofw.GetGenesisWalletFromCluster(primeCluster.Config.TmpDir, 2)
	require.NoError(t, err)

	sendAmount := uint64(5_000_000)
	user.SendToUser(t, ctx, txProviderPrime, primeGenesisWallet, sendAmount, true)

	fmt.Printf("Prime user address funded\n")

	cb, _ := cardanofw.SetupAndRunApexBridge(t,
		ctx,
		// path.Join(path.Dir(primeCluster.Config.TmpDir), "bridge"),
		"../../e2e-bridge-data-tmp",
		bladeValidatorsNum,
		primeCluster,
		vectorCluster,
		cardanofw.WithTTLInc(1),
		cardanofw.WithAPIKey(apiKey),
	)
	// defer cleanupApexBridgeFunc()

	fmt.Printf("Apex bridge setup done\n")

	// Initiate bridging PRIME -> VECTOR
	sendAmount = uint64(1_000_000)
	feeAmount := uint64(1_100_000)

<<<<<<< HEAD
	receivers[vectorUserAddress] = sendAmount
	receivers[cb.VectorMultisigFeeAddr] = feeAmount

	bridgingRequestMetadata, err := CreateMetaData(primeUserAddress, receivers)
	require.NoError(t, err)

	txHash, err := cardanofw.SendTx(
		ctx, txProviderPrime, primeWalletKeys, 2_100_000, cb.PrimeMultisigAddr,
		primeCluster.Config.NetworkMagic, bridgingRequestMetadata)
	require.NoError(t, err)
=======
	txHash := user.BridgeAmount(t, ctx, txProviderPrime, cb.PrimeMultisigAddr,
		cb.VectorMultisigFeeAddr, sendAmount, true)
>>>>>>> 3688bc45

	timeoutTimer := time.NewTimer(time.Second * 300)
	defer timeoutTimer.Stop()

	wentFromFailedOnDestinationToIncludedInBatch := false

	var (
		prevStatus    string
		currentStatus string
	)

	apiURL, err := cb.GetBridgingAPI()
	require.NoError(t, err)

	requestURL := fmt.Sprintf(
		"%s/api/BridgingRequestState/Get?chainId=%s&txHash=%s", apiURL, "prime", txHash)

	fmt.Printf("Bridging request txHash = %s\n", txHash)

for_loop:
	for {
		select {
		case <-timeoutTimer.C:
			fmt.Printf("Timeout\n")

			break for_loop
		case <-ctx.Done():
			fmt.Printf("Done\n")

			break for_loop
		case <-time.After(time.Millisecond * 500):
		}

		req, err := http.NewRequestWithContext(ctx, http.MethodGet, requestURL, nil)
		if err != nil {
			continue
		}

		req.Header.Set("X-API-KEY", apiKey)
		resp, err := http.DefaultClient.Do(req)
		if resp == nil || err != nil || resp.StatusCode != http.StatusOK {
			continue
		}

		resBody, err := io.ReadAll(resp.Body)
		if err != nil {
			continue
		}

		var responseModel BridgingRequestStateResponse

		err = json.Unmarshal(resBody, &responseModel)
		if err != nil {
			continue
		}

		prevStatus = currentStatus
		currentStatus = responseModel.Status

		fmt.Printf("currentStatus = %s\n", currentStatus)

		if prevStatus == "FailedToExecuteOnDestination" && currentStatus == "IncludedInBatch" {
			wentFromFailedOnDestinationToIncludedInBatch = true

			break for_loop
		}
	}

	fmt.Printf("wentFromFailedOnDestinationToIncludedInBatch = %v\n", wentFromFailedOnDestinationToIncludedInBatch)

	require.True(t, wentFromFailedOnDestinationToIncludedInBatch)
}

<<<<<<< HEAD
func TestE2E_InvalidScenarios(t *testing.T) {
	const (
		cardanoChainsCnt   = 2
		bladeValidatorsNum = 4
		apiKey             = "test_api_key"
	)

	ctx, cncl := context.WithCancel(context.Background())
	defer cncl()

	clusters, _ := cardanofw.SetupAndRunApexCardanoChains(
		t,
		ctx,
		cardanoChainsCnt,
	)

	primeCluster := clusters[0]
	require.NotNil(t, primeCluster)

	vectorCluster := clusters[1]
	require.NotNil(t, vectorCluster)

	// defer cleanupCardanoChainsFunc()

	primeWalletKeys, err := wallet.NewStakeWalletManager().Create(path.Join(primeCluster.Config.Dir("keys")), true)
	require.NoError(t, err)

	primeUserAddress, _, err := wallet.GetWalletAddress(primeWalletKeys, uint(primeCluster.Config.NetworkMagic))
	require.NoError(t, err)

	vectorWalletKeys, err := wallet.NewStakeWalletManager().Create(path.Join(vectorCluster.Config.Dir("keys")), true)
	require.NoError(t, err)

	vectorUserAddress, _, err := wallet.GetWalletAddress(vectorWalletKeys, uint(vectorCluster.Config.NetworkMagic))
	require.NoError(t, err)

	txProviderPrime := wallet.NewTxProviderOgmios(primeCluster.OgmiosURL())
	//txProviderVector := wallet.NewTxProviderOgmios(vectorCluster.OgmiosURL())

	// Fund prime address
	primeGenesisWallet, err := cardanofw.GetGenesisWalletFromCluster(primeCluster.Config.TmpDir, 2)
	require.NoError(t, err)

	sendAmount := uint64(50_000_000)

	_, err = cardanofw.SendTx(ctx, txProviderPrime, primeGenesisWallet,
		sendAmount, primeUserAddress, primeCluster.Config.NetworkMagic, []byte{})
	require.NoError(t, err)

	require.NoError(t, wallet.WaitForAmount(context.Background(), txProviderPrime, primeUserAddress, func(val *big.Int) bool {
		return val.Cmp(new(big.Int).SetUint64(sendAmount)) == 0
	}, 60, time.Second*2))

	fmt.Printf("Prime user address funded\n")

	cb, _ := cardanofw.SetupAndRunApexBridge(t,
		ctx,
		// path.Join(path.Dir(primeCluster.Config.TmpDir), "bridge"),
		"../../e2e-bridge-data-tmp",
		bladeValidatorsNum,
		primeCluster,
		vectorCluster,
		cardanofw.WithAPIKey(apiKey),
	)
	// defer cleanupApexBridgeFunc()

	fmt.Printf("Apex bridge setup done\n")

	fmt.Printf("Prime address = " + primeUserAddress)
	fmt.Printf("\n")
	fmt.Printf("Vector address = " + vectorUserAddress)
	fmt.Printf("\n")

	var receivers map[string]uint64
	t.Run("Submitter not enough funds", func(t *testing.T) {
		receivers = make(map[string]uint64, 2)
		sendAmount = uint64(1_000_000)
		feeAmount := uint64(1_100_000)

		receivers[vectorUserAddress] = sendAmount * 10 // 10Ada
		receivers[cb.VectorMultisigFeeAddr] = feeAmount

		bridgingRequestMetadata, err := CreateMetaData(primeUserAddress, receivers)
		require.NoError(t, err)

		txHash, err := cardanofw.SendTx(
			ctx, txProviderPrime, primeWalletKeys, (sendAmount + feeAmount), cb.PrimeMultisigAddr,
			primeCluster.Config.NetworkMagic, bridgingRequestMetadata)
		require.NoError(t, err)

		expectedState := "Invalid"

		apiURL, err := cb.GetBridgingAPI()
		require.NoError(t, err)

		requestURL := fmt.Sprintf(
			"%s/api/BridgingRequestState/Get?chainId=%s&txHash=%s", apiURL, "prime", txHash)

		state, err := WaitForRequestState(expectedState, ctx, "prime", txHash, requestURL, apiKey, 300)
		require.NoError(t, err)
		require.Equal(t, state, expectedState)
	})

	t.Run("Multiple submiters don't have enough funds", func(t *testing.T) {
		for i := 0; i < 5; i++ {
			receivers = make(map[string]uint64, 2)
			sendAmount = uint64(1_000_000)
			feeAmount := uint64(1_100_000)

			receivers[vectorUserAddress] = sendAmount * 2 // 10Ada
			receivers[cb.VectorMultisigFeeAddr] = feeAmount

			bridgingRequestMetadata, err := CreateMetaData(primeUserAddress, receivers)
			require.NoError(t, err)

			txHash, err := cardanofw.SendTx(
				ctx, txProviderPrime, primeWalletKeys, (sendAmount + feeAmount), cb.PrimeMultisigAddr,
				primeCluster.Config.NetworkMagic, bridgingRequestMetadata)
			require.NoError(t, err)

			expectedState := "Invalid"

			apiURL, err := cb.GetBridgingAPI()
			require.NoError(t, err)

			requestURL := fmt.Sprintf(
				"%s/api/BridgingRequestState/Get?chainId=%s&txHash=%s", apiURL, "prime", txHash)

			state, err := WaitForRequestState(expectedState, ctx, "prime", txHash, requestURL, apiKey, 300)
			require.NoError(t, err)
			require.Equal(t, state, expectedState)
		}
	})

	t.Run("Multiple submiters don't have enough funds parallel", func(t *testing.T) {
		instances := 5
		walletKeys := make([]wallet.IWallet, instances)
		txHashes := make([]string, instances)

		for i := 0; i < instances; i++ {
			walletKeys[i], err = wallet.NewStakeWalletManager().Create(path.Join(primeCluster.Config.Dir("keys")), true)
			require.NoError(t, err)

			walledAddress, _, err := wallet.GetWalletAddress(walletKeys[i], uint(primeCluster.Config.NetworkMagic))
			require.NoError(t, err)

			sendAmount = uint64(5_000_000)
			_, err = cardanofw.SendTx(ctx, txProviderPrime, primeGenesisWallet,
				sendAmount, walledAddress, primeCluster.Config.NetworkMagic, []byte{})
			require.NoError(t, err)
		}

		sendAmount = uint64(1_000_000)
		feeAmount := uint64(1_100_000)

		var wg sync.WaitGroup
		for i := 0; i < instances; i++ {
			receivers = make(map[string]uint64, 2)
			receivers[vectorUserAddress] = sendAmount * 2 // 10Ada
			receivers[cb.VectorMultisigFeeAddr] = feeAmount

			bridgingRequestMetadata, err := CreateMetaData(primeUserAddress, receivers)
			require.NoError(t, err)

			wg.Add(1)
			idx := i
			go func() {
				txHashes[idx], err = cardanofw.SendTx(
					ctx, txProviderPrime, walletKeys[idx], (sendAmount + feeAmount), cb.PrimeMultisigAddr,
					primeCluster.Config.NetworkMagic, bridgingRequestMetadata)
				require.NoError(t, err)
				wg.Done()
			}()
		}

		wg.Wait()
		for i := 0; i < instances; i++ {
			expectedState := "Invalid"

			apiURL, err := cb.GetBridgingAPI()
			require.NoError(t, err)

			requestURL := fmt.Sprintf(
				"%s/api/BridgingRequestState/Get?chainId=%s&txHash=%s", apiURL, "prime", txHashes[i])

			state, err := WaitForRequestState(expectedState, ctx, "prime", txHashes[i], requestURL, apiKey, 300)
			require.NoError(t, err)
			require.Equal(t, state, expectedState)
		}
	})

	t.Run("Submited invalid metadata", func(t *testing.T) {
		receivers = make(map[string]uint64, 2)
		sendAmount = uint64(1_000_000)
		feeAmount := uint64(1_100_000)

		receivers[vectorUserAddress] = sendAmount
		receivers[cb.VectorMultisigFeeAddr] = feeAmount

		bridgingRequestMetadata, err := CreateMetaData(primeUserAddress, receivers)
		require.NoError(t, err)

		// Send only half bytes of metadata making it invalid
		bridgingRequestMetadata = bridgingRequestMetadata[0 : len(bridgingRequestMetadata)/2]

		txHash, err := cardanofw.SendTx(
			ctx, txProviderPrime, primeWalletKeys, (sendAmount + feeAmount), cb.PrimeMultisigAddr,
			primeCluster.Config.NetworkMagic, bridgingRequestMetadata)
		require.NoError(t, err)

		expectedState := "Invalid"

		apiURL, err := cb.GetBridgingAPI()
		require.NoError(t, err)

		requestURL := fmt.Sprintf(
			"%s/api/BridgingRequestState/Get?chainId=%s&txHash=%s", apiURL, "prime", txHash)

		state, err := WaitForRequestState(expectedState, ctx, "prime", txHash, requestURL, apiKey, 300)
		require.NoError(t, err)
		require.Equal(t, state, expectedState)
	})
}

func TestE2E_ValidScenarios(t *testing.T) {
	const (
		cardanoChainsCnt   = 2
		bladeValidatorsNum = 4
		apiKey             = "test_api_key"
	)

	ctx, cncl := context.WithCancel(context.Background())
	defer cncl()

	clusters, _ := cardanofw.SetupAndRunApexCardanoChains(
		t,
		ctx,
		cardanoChainsCnt,
	)

	primeCluster := clusters[0]
	require.NotNil(t, primeCluster)

	vectorCluster := clusters[1]
	require.NotNil(t, vectorCluster)

	// defer cleanupCardanoChainsFunc()

	primeWalletKeys, err := wallet.NewStakeWalletManager().Create(path.Join(primeCluster.Config.Dir("keys")), true)
	require.NoError(t, err)

	primeUserAddress, _, err := wallet.GetWalletAddress(primeWalletKeys, uint(primeCluster.Config.NetworkMagic))
	require.NoError(t, err)

	vectorWalletKeys, err := wallet.NewStakeWalletManager().Create(path.Join(vectorCluster.Config.Dir("keys")), true)
	require.NoError(t, err)

	vectorUserAddress, _, err := wallet.GetWalletAddress(vectorWalletKeys, uint(vectorCluster.Config.NetworkMagic))
	require.NoError(t, err)

	txProviderPrime := wallet.NewTxProviderOgmios(primeCluster.OgmiosURL())
	txProviderVector := wallet.NewTxProviderOgmios(vectorCluster.OgmiosURL())

	var sendAmount uint64
	initialSupply := uint64(50_000_000)

	// Fund prime address
	primeGenesisWallet, err := cardanofw.GetGenesisWalletFromCluster(primeCluster.Config.TmpDir, 2)
	require.NoError(t, err)

	_, err = cardanofw.SendTx(ctx, txProviderPrime, primeGenesisWallet,
		initialSupply, primeUserAddress, primeCluster.Config.NetworkMagic, []byte{})
	require.NoError(t, err)

	require.NoError(t, wallet.WaitForAmount(context.Background(), txProviderPrime, primeUserAddress, func(val *big.Int) bool {
		return val.Cmp(new(big.Int).SetUint64(initialSupply)) == 0
	}, 60, time.Second*2))

	fmt.Printf("Prime user address funded\n")

	// Fund vector address
	vectorGenesisWallet, err := cardanofw.GetGenesisWalletFromCluster(vectorCluster.Config.TmpDir, 2)
	require.NoError(t, err)

	_, err = cardanofw.SendTx(ctx, txProviderVector, vectorGenesisWallet,
		initialSupply, vectorUserAddress, vectorCluster.Config.NetworkMagic, []byte{})
	require.NoError(t, err)

	require.NoError(t, wallet.WaitForAmount(context.Background(), txProviderPrime, primeUserAddress, func(val *big.Int) bool {
		return val.Cmp(new(big.Int).SetUint64(initialSupply)) == 0
	}, 60, time.Second*2))

	fmt.Printf("Vector user address funded\n")

	cb, _ := cardanofw.SetupAndRunApexBridge(t,
		ctx,
		// path.Join(path.Dir(primeCluster.Config.TmpDir), "bridge"),
		"../../e2e-bridge-data-tmp",
		bladeValidatorsNum,
		primeCluster,
		vectorCluster,
		cardanofw.WithAPIKey(apiKey),
	)
	// defer cleanupApexBridgeFunc()

	fmt.Printf("Apex bridge setup done\n")

	fmt.Printf("Prime address = " + primeUserAddress)
	fmt.Printf("\n")
	fmt.Printf("Vector address = " + vectorUserAddress)
	fmt.Printf("\n")

	var receivers map[string]uint64
	t.Run("From prime to vector one by one", func(t *testing.T) {
		for i := 0; i < 5; i++ {
			receivers = make(map[string]uint64, 2)
			sendAmount = uint64(1_000_000)
			feeAmount := uint64(1_100_000)

			receivers[vectorUserAddress] = sendAmount
			receivers[cb.VectorMultisigFeeAddr] = feeAmount

			bridgingRequestMetadata, err := CreateMetaData(primeUserAddress, receivers)
			require.NoError(t, err)

			_, err = cardanofw.SendTx(
				ctx, txProviderPrime, primeWalletKeys, (sendAmount + feeAmount), cb.PrimeMultisigAddr,
				primeCluster.Config.NetworkMagic, bridgingRequestMetadata)
			require.NoError(t, err)
			fmt.Printf("Tx %v sent", i+1)

			expectedTotal := initialSupply + uint64(i+1)*sendAmount
			err = wallet.WaitForAmount(context.Background(), txProviderVector, vectorUserAddress, func(val *big.Int) bool {
				return val.Cmp(new(big.Int).SetUint64(expectedTotal)) == 0
			}, 100, time.Minute*5)
			require.NoError(t, err)
			fmt.Printf("Tx %v confirmed", i+1)
		}
	})

	t.Run("From prime to vector parallel", func(t *testing.T) {
		instances := 5
		walletKeys := make([]wallet.IWallet, instances)
		walledAddresses := make([]string, instances)

		for i := 0; i < instances; i++ {
			walletKeys[i], err = wallet.NewStakeWalletManager().Create(path.Join(primeCluster.Config.Dir("keys")), true)
			require.NoError(t, err)

			walledAddresses[i], _, err = wallet.GetWalletAddress(walletKeys[i], uint(primeCluster.Config.NetworkMagic))
			require.NoError(t, err)

			sendAmount = uint64(5_000_000)
			_, err = cardanofw.SendTx(ctx, txProviderPrime, primeGenesisWallet,
				sendAmount, walledAddresses[i], primeCluster.Config.NetworkMagic, []byte{})
			require.NoError(t, err)
		}

		sendAmount = uint64(1_000_000)
		feeAmount := uint64(1_100_000)

		var wg sync.WaitGroup
		for i := 0; i < instances; i++ {
			receivers = make(map[string]uint64, 2)
			receivers[vectorUserAddress] = sendAmount * 2
			receivers[cb.VectorMultisigFeeAddr] = feeAmount

			bridgingRequestMetadata, err := CreateMetaData(primeUserAddress, receivers)
			require.NoError(t, err)

			wg.Add(1)
			idx := i
			go func() {
				_, err = cardanofw.SendTx(
					ctx, txProviderPrime, walletKeys[idx], (sendAmount + feeAmount), cb.PrimeMultisigAddr,
					primeCluster.Config.NetworkMagic, bridgingRequestMetadata)
				require.NoError(t, err)
				wg.Done()
			}()
		}

		wg.Wait()

		expectedTotal := initialSupply + uint64(instances)*sendAmount
		err = wallet.WaitForAmount(context.Background(), txProviderVector, vectorUserAddress, func(val *big.Int) bool {
			return val.Cmp(new(big.Int).SetUint64(expectedTotal)) == 0
		}, 100, time.Minute*5)
		require.NoError(t, err)
		fmt.Printf("%v TXs confirmed", instances)
	})

	t.Run("From vector to prime one by one", func(t *testing.T) {
		for i := 0; i < 5; i++ {
			receivers = make(map[string]uint64, 2)
			sendAmount = uint64(1_000_000)
			feeAmount := uint64(1_100_000)

			receivers[primeUserAddress] = sendAmount
			receivers[cb.PrimeMultisigFeeAddr] = feeAmount

			bridgingRequestMetadata, err := CreateMetaData(vectorUserAddress, receivers)
			require.NoError(t, err)

			_, err = cardanofw.SendTx(
				ctx, txProviderVector, vectorWalletKeys, (sendAmount + feeAmount), cb.VectorMultisigAddr,
				vectorCluster.Config.NetworkMagic, bridgingRequestMetadata)
			require.NoError(t, err)
			fmt.Printf("Tx %v sent", i+1)

			expectedTotal := initialSupply + uint64(i+1)*sendAmount
			err = wallet.WaitForAmount(context.Background(), txProviderPrime, primeUserAddress, func(val *big.Int) bool {
				return val.Cmp(new(big.Int).SetUint64(expectedTotal)) == 0
			}, 100, time.Minute*5)
			require.NoError(t, err)
			fmt.Printf("Tx %v confirmed", i+1)
		}
	})

	t.Run("From vector to prime parallel", func(t *testing.T) {
		instances := 5
		walletKeys := make([]wallet.IWallet, instances)
		walledAddresses := make([]string, instances)

		for i := 0; i < instances; i++ {
			walletKeys[i], err = wallet.NewStakeWalletManager().Create(path.Join(vectorCluster.Config.Dir("keys")), true)
			require.NoError(t, err)

			walledAddresses[i], _, err = wallet.GetWalletAddress(walletKeys[i], uint(vectorCluster.Config.NetworkMagic))
			require.NoError(t, err)

			sendAmount = uint64(5_000_000)
			_, err := cardanofw.SendTx(ctx, txProviderVector, vectorGenesisWallet,
				sendAmount, walledAddresses[i], vectorCluster.Config.NetworkMagic, []byte{})
			require.NoError(t, err)
		}

		sendAmount = uint64(1_000_000)
		feeAmount := uint64(1_100_000)

		var wg sync.WaitGroup
		for i := 0; i < instances; i++ {
			receivers = make(map[string]uint64, 2)
			receivers[primeUserAddress] = sendAmount * 2
			receivers[cb.PrimeMultisigFeeAddr] = feeAmount

			bridgingRequestMetadata, err := CreateMetaData(vectorUserAddress, receivers)
			require.NoError(t, err)

			wg.Add(1)
			idx := i
			go func() {
				_, err = cardanofw.SendTx(
					ctx, txProviderVector, walletKeys[idx], (sendAmount + feeAmount), cb.VectorMultisigAddr,
					vectorCluster.Config.NetworkMagic, bridgingRequestMetadata)
				require.NoError(t, err)
				wg.Done()
			}()
		}

		wg.Wait()

		expectedTotal := initialSupply + uint64(instances)*sendAmount
		err = wallet.WaitForAmount(context.Background(), txProviderPrime, primeUserAddress, func(val *big.Int) bool {
			return val.Cmp(new(big.Int).SetUint64(expectedTotal)) == 0
		}, 100, time.Minute*5)
		require.NoError(t, err)
		fmt.Printf("%v TXs confirmed", instances)
	})
}

func CreateMetaData(sender string, receivers map[string]uint64) ([]byte, error) {
	type BridgingRequestMetadataTransaction struct {
		Address []string `cbor:"a" json:"a"`
		Amount  uint64   `cbor:"m" json:"m"`
	}

	var transactions = make([]BridgingRequestMetadataTransaction, 0, len(receivers))
	for addr, amount := range receivers {
		transactions = append(transactions, BridgingRequestMetadataTransaction{
			Address: cardanofw.SplitString(addr, 40),
			Amount:  amount,
		})
	}

	metadata := map[string]interface{}{
		"1": map[string]interface{}{
			"t":  "bridge",
			"d":  "vector",
			"s":  cardanofw.SplitString(sender, 40),
			"tx": transactions,
		},
	}

	return json.Marshal(metadata)
}

func WaitForRequestState(expectedState string, ctx context.Context, chainId string, txHash string,
	requestURL string, apiKey string, timeout uint) (string, error) {

	var previousState, currentState string

	for {
		previousState = currentState
		currentState, err := GetBridgingRequestState(ctx, chainId, txHash, requestURL, apiKey, timeout)
		if err != nil {
			return "", err
		}

		if previousState != currentState {
			fmt.Print(currentState)
		}

		if strings.Compare(currentState, expectedState) == 0 {
			return currentState, nil
		}
	}
}

func GetBridgingRequestState(ctx context.Context, chainId string, txHash string,
	requestURL string, apiKey string, timeout uint) (string, error) {

	timeoutTimer := time.NewTimer(time.Second * time.Duration(timeout))
	defer timeoutTimer.Stop()

	for {
		select {
		case <-timeoutTimer.C:
			fmt.Printf("Timeout\n")

			return "", errors.New("Timeout")
		case <-ctx.Done():
			fmt.Printf("Done\n")

			return "", errors.New("Done")
		case <-time.After(time.Millisecond * 500):
		}

		req, err := http.NewRequestWithContext(ctx, http.MethodGet, requestURL, nil)
		if err != nil {
			continue
		}

		req.Header.Set("X-API-KEY", apiKey)
		resp, err := http.DefaultClient.Do(req)
		if resp == nil || err != nil || resp.StatusCode != http.StatusOK {
			continue
		}

		resBody, err := io.ReadAll(resp.Body)
		if err != nil {
			continue
		}

		var responseModel BridgingRequestStateResponse

		err = json.Unmarshal(resBody, &responseModel)
		if err != nil {
			continue
		}

		return responseModel.Status, nil
	}
}

=======
>>>>>>> 3688bc45
type BridgingRequestStateResponse struct {
	SourceChainID      string `json:"sourceChainId"`
	SourceTxHash       string `json:"sourceTxHash"`
	DestinationChainID string `json:"destinationChainId"`
	Status             string `json:"status"`
	DestinationTxHash  string `json:"destinationTxHash"`
}<|MERGE_RESOLUTION|>--- conflicted
+++ resolved
@@ -19,6 +19,10 @@
 	"github.com/stretchr/testify/require"
 )
 
+var (
+	InvalidState = "InvalidRequest"
+)
+
 // Download Cardano executables from https://github.com/IntersectMBO/cardano-node/releases/tag/8.7.3 and unpack tar.gz file
 // Add directory where unpacked files are located to the $PATH (in example bellow `~/Apps/cardano`)
 // eq add line `export PATH=$PATH:~/Apps/cardano` to  `~/.bashrc`
@@ -119,19 +123,8 @@
 	primeGenesisWallet, err := cardanofw.GetGenesisWalletFromCluster(primeCluster.Config.TmpDir, 2)
 	require.NoError(t, err)
 
-<<<<<<< HEAD
-	sendAmount := uint64(50_000_000)
-	_, err = cardanofw.SendTx(ctx, txProviderPrime, primeGenesisWallet,
-		sendAmount, primeUserAddress, primeCluster.Config.NetworkMagic, []byte{})
-	require.NoError(t, err)
-
-	require.NoError(t, wallet.WaitForAmount(context.Background(), txProviderPrime, primeUserAddress, func(val *big.Int) bool {
-		return val.Cmp(new(big.Int).SetUint64(sendAmount)) == 0
-	}, 60, time.Second*2))
-=======
 	sendAmount := uint64(5_000_000)
 	user.SendToUser(t, ctx, txProviderPrime, primeGenesisWallet, sendAmount, true)
->>>>>>> 3688bc45
 
 	fmt.Printf("Prime user address funded\n")
 
@@ -147,30 +140,11 @@
 
 	fmt.Printf("Apex bridge setup done\n")
 
-	fmt.Printf("Prime address = " + primeUserAddress)
-	fmt.Printf("\n")
-	fmt.Printf("Vector address = " + vectorUserAddress)
-	fmt.Printf("\n")
-
 	// Initiate bridging PRIME -> VECTOR
 	sendAmount = uint64(1_000_000)
-	feeAmount := uint64(1_100_000)
-
-<<<<<<< HEAD
-	receivers[vectorUserAddress] = sendAmount
-	receivers[cb.VectorMultisigFeeAddr] = feeAmount
-
-	bridgingRequestMetadata, err := CreateMetaData(primeUserAddress, receivers)
-	require.NoError(t, err)
-
-	_, err = cardanofw.SendTx(
-		ctx, txProviderPrime, primeWalletKeys, (sendAmount + feeAmount), cb.PrimeMultisigAddr,
-		primeCluster.Config.NetworkMagic, bridgingRequestMetadata)
-	require.NoError(t, err)
-=======
+
 	user.BridgeAmount(t, ctx, txProviderPrime, cb.PrimeMultisigAddr,
 		cb.VectorMultisigFeeAddr, sendAmount, true)
->>>>>>> 3688bc45
 
 	time.Sleep(time.Second * 60)
 	err = wallet.WaitForAmount(context.Background(), txProviderVector, user.VectorAddress, func(val *big.Int) bool {
@@ -234,23 +208,9 @@
 
 	// Initiate bridging PRIME -> VECTOR
 	sendAmount = uint64(1_000_000)
-	feeAmount := uint64(1_100_000)
-
-<<<<<<< HEAD
-	receivers[vectorUserAddress] = sendAmount
-	receivers[cb.VectorMultisigFeeAddr] = feeAmount
-
-	bridgingRequestMetadata, err := CreateMetaData(primeUserAddress, receivers)
-	require.NoError(t, err)
-
-	txHash, err := cardanofw.SendTx(
-		ctx, txProviderPrime, primeWalletKeys, 2_100_000, cb.PrimeMultisigAddr,
-		primeCluster.Config.NetworkMagic, bridgingRequestMetadata)
-	require.NoError(t, err)
-=======
+
 	txHash := user.BridgeAmount(t, ctx, txProviderPrime, cb.PrimeMultisigAddr,
 		cb.VectorMultisigFeeAddr, sendAmount, true)
->>>>>>> 3688bc45
 
 	timeoutTimer := time.NewTimer(time.Second * 300)
 	defer timeoutTimer.Stop()
@@ -310,7 +270,9 @@
 		prevStatus = currentStatus
 		currentStatus = responseModel.Status
 
-		fmt.Printf("currentStatus = %s\n", currentStatus)
+		if prevStatus != currentStatus {
+			fmt.Printf("currentStatus = %s\n", currentStatus)
+		}
 
 		if prevStatus == "FailedToExecuteOnDestination" && currentStatus == "IncludedInBatch" {
 			wentFromFailedOnDestinationToIncludedInBatch = true
@@ -324,7 +286,6 @@
 	require.True(t, wentFromFailedOnDestinationToIncludedInBatch)
 }
 
-<<<<<<< HEAD
 func TestE2E_InvalidScenarios(t *testing.T) {
 	const (
 		cardanoChainsCnt   = 2
@@ -349,34 +310,18 @@
 
 	// defer cleanupCardanoChainsFunc()
 
-	primeWalletKeys, err := wallet.NewStakeWalletManager().Create(path.Join(primeCluster.Config.Dir("keys")), true)
-	require.NoError(t, err)
-
-	primeUserAddress, _, err := wallet.GetWalletAddress(primeWalletKeys, uint(primeCluster.Config.NetworkMagic))
-	require.NoError(t, err)
-
-	vectorWalletKeys, err := wallet.NewStakeWalletManager().Create(path.Join(vectorCluster.Config.Dir("keys")), true)
-	require.NoError(t, err)
-
-	vectorUserAddress, _, err := wallet.GetWalletAddress(vectorWalletKeys, uint(vectorCluster.Config.NetworkMagic))
-	require.NoError(t, err)
+	user := cardanofw.NewTestApexUser(
+		t, uint(primeCluster.Config.NetworkMagic), uint(vectorCluster.Config.NetworkMagic))
+	defer user.Dispose()
 
 	txProviderPrime := wallet.NewTxProviderOgmios(primeCluster.OgmiosURL())
-	//txProviderVector := wallet.NewTxProviderOgmios(vectorCluster.OgmiosURL())
 
 	// Fund prime address
 	primeGenesisWallet, err := cardanofw.GetGenesisWalletFromCluster(primeCluster.Config.TmpDir, 2)
 	require.NoError(t, err)
 
 	sendAmount := uint64(50_000_000)
-
-	_, err = cardanofw.SendTx(ctx, txProviderPrime, primeGenesisWallet,
-		sendAmount, primeUserAddress, primeCluster.Config.NetworkMagic, []byte{})
-	require.NoError(t, err)
-
-	require.NoError(t, wallet.WaitForAmount(context.Background(), txProviderPrime, primeUserAddress, func(val *big.Int) bool {
-		return val.Cmp(new(big.Int).SetUint64(sendAmount)) == 0
-	}, 60, time.Second*2))
+	user.SendToUser(t, ctx, txProviderPrime, primeGenesisWallet, sendAmount, true)
 
 	fmt.Printf("Prime user address funded\n")
 
@@ -387,65 +332,56 @@
 		bladeValidatorsNum,
 		primeCluster,
 		vectorCluster,
+		cardanofw.WithTTLInc(1),
 		cardanofw.WithAPIKey(apiKey),
 	)
 	// defer cleanupApexBridgeFunc()
 
 	fmt.Printf("Apex bridge setup done\n")
 
-	fmt.Printf("Prime address = " + primeUserAddress)
-	fmt.Printf("\n")
-	fmt.Printf("Vector address = " + vectorUserAddress)
-	fmt.Printf("\n")
-
-	var receivers map[string]uint64
 	t.Run("Submitter not enough funds", func(t *testing.T) {
-		receivers = make(map[string]uint64, 2)
+		receivers := make(map[string]uint64, 2)
 		sendAmount = uint64(1_000_000)
 		feeAmount := uint64(1_100_000)
 
-		receivers[vectorUserAddress] = sendAmount * 10 // 10Ada
+		receivers[user.VectorAddress] = sendAmount * 10 // 10Ada
 		receivers[cb.VectorMultisigFeeAddr] = feeAmount
 
-		bridgingRequestMetadata, err := CreateMetaData(primeUserAddress, receivers)
+		bridgingRequestMetadata, err := cardanofw.CreateMetaData(user.PrimeAddress, receivers)
 		require.NoError(t, err)
 
 		txHash, err := cardanofw.SendTx(
-			ctx, txProviderPrime, primeWalletKeys, (sendAmount + feeAmount), cb.PrimeMultisigAddr,
+			ctx, txProviderPrime, user.PrimeWallet, (sendAmount + feeAmount), cb.PrimeMultisigAddr,
 			primeCluster.Config.NetworkMagic, bridgingRequestMetadata)
 		require.NoError(t, err)
 
-		expectedState := "Invalid"
-
 		apiURL, err := cb.GetBridgingAPI()
 		require.NoError(t, err)
 
 		requestURL := fmt.Sprintf(
 			"%s/api/BridgingRequestState/Get?chainId=%s&txHash=%s", apiURL, "prime", txHash)
 
-		state, err := WaitForRequestState(expectedState, ctx, "prime", txHash, requestURL, apiKey, 300)
+		state, err := WaitForRequestState(InvalidState, ctx, "prime", txHash, requestURL, apiKey, 300)
 		require.NoError(t, err)
-		require.Equal(t, state, expectedState)
+		require.Equal(t, state, InvalidState)
 	})
 
 	t.Run("Multiple submiters don't have enough funds", func(t *testing.T) {
 		for i := 0; i < 5; i++ {
-			receivers = make(map[string]uint64, 2)
+			receivers := make(map[string]uint64, 2)
 			sendAmount = uint64(1_000_000)
 			feeAmount := uint64(1_100_000)
 
-			receivers[vectorUserAddress] = sendAmount * 2 // 10Ada
+			receivers[user.VectorAddress] = sendAmount * 2 // 10Ada
 			receivers[cb.VectorMultisigFeeAddr] = feeAmount
 
-			bridgingRequestMetadata, err := CreateMetaData(primeUserAddress, receivers)
+			bridgingRequestMetadata, err := cardanofw.CreateMetaData(user.PrimeAddress, receivers)
 			require.NoError(t, err)
 
 			txHash, err := cardanofw.SendTx(
-				ctx, txProviderPrime, primeWalletKeys, (sendAmount + feeAmount), cb.PrimeMultisigAddr,
+				ctx, txProviderPrime, user.PrimeWallet, (sendAmount + feeAmount), cb.PrimeMultisigAddr,
 				primeCluster.Config.NetworkMagic, bridgingRequestMetadata)
 			require.NoError(t, err)
-
-			expectedState := "Invalid"
 
 			apiURL, err := cb.GetBridgingAPI()
 			require.NoError(t, err)
@@ -453,9 +389,9 @@
 			requestURL := fmt.Sprintf(
 				"%s/api/BridgingRequestState/Get?chainId=%s&txHash=%s", apiURL, "prime", txHash)
 
-			state, err := WaitForRequestState(expectedState, ctx, "prime", txHash, requestURL, apiKey, 300)
-			require.NoError(t, err)
-			require.Equal(t, state, expectedState)
+			state, err := WaitForRequestState(InvalidState, ctx, "prime", txHash, requestURL, apiKey, 300)
+			require.NoError(t, err)
+			require.Equal(t, state, InvalidState)
 		}
 	})
 
@@ -475,6 +411,9 @@
 			_, err = cardanofw.SendTx(ctx, txProviderPrime, primeGenesisWallet,
 				sendAmount, walledAddress, primeCluster.Config.NetworkMagic, []byte{})
 			require.NoError(t, err)
+			// sendAmount = uint64(3_000_000)
+			// user.SendToAddress(t, ctx, txProviderPrime, primeGenesisWallet, sendAmount, walledAddress, true)
+			time.Sleep(time.Second * 5)
 		}
 
 		sendAmount = uint64(1_000_000)
@@ -482,11 +421,11 @@
 
 		var wg sync.WaitGroup
 		for i := 0; i < instances; i++ {
-			receivers = make(map[string]uint64, 2)
-			receivers[vectorUserAddress] = sendAmount * 2 // 10Ada
+			receivers := make(map[string]uint64, 2)
+			receivers[user.VectorAddress] = sendAmount * 2 // 10Ada
 			receivers[cb.VectorMultisigFeeAddr] = feeAmount
 
-			bridgingRequestMetadata, err := CreateMetaData(primeUserAddress, receivers)
+			bridgingRequestMetadata, err := cardanofw.CreateMetaData(user.PrimeAddress, receivers)
 			require.NoError(t, err)
 
 			wg.Add(1)
@@ -502,50 +441,36 @@
 
 		wg.Wait()
 		for i := 0; i < instances; i++ {
-			expectedState := "Invalid"
-
 			apiURL, err := cb.GetBridgingAPI()
 			require.NoError(t, err)
 
 			requestURL := fmt.Sprintf(
 				"%s/api/BridgingRequestState/Get?chainId=%s&txHash=%s", apiURL, "prime", txHashes[i])
 
-			state, err := WaitForRequestState(expectedState, ctx, "prime", txHashes[i], requestURL, apiKey, 300)
-			require.NoError(t, err)
-			require.Equal(t, state, expectedState)
+			state, err := WaitForRequestState(InvalidState, ctx, "prime", txHashes[i], requestURL, apiKey, 300)
+			require.NoError(t, err)
+			require.Equal(t, state, InvalidState)
 		}
 	})
 
 	t.Run("Submited invalid metadata", func(t *testing.T) {
-		receivers = make(map[string]uint64, 2)
 		sendAmount = uint64(1_000_000)
 		feeAmount := uint64(1_100_000)
 
-		receivers[vectorUserAddress] = sendAmount
+		receivers := make(map[string]uint64, 2)
+		receivers[user.VectorAddress] = sendAmount
 		receivers[cb.VectorMultisigFeeAddr] = feeAmount
 
-		bridgingRequestMetadata, err := CreateMetaData(primeUserAddress, receivers)
+		bridgingRequestMetadata, err := cardanofw.CreateMetaData(user.PrimeAddress, receivers)
 		require.NoError(t, err)
 
 		// Send only half bytes of metadata making it invalid
 		bridgingRequestMetadata = bridgingRequestMetadata[0 : len(bridgingRequestMetadata)/2]
 
-		txHash, err := cardanofw.SendTx(
-			ctx, txProviderPrime, primeWalletKeys, (sendAmount + feeAmount), cb.PrimeMultisigAddr,
+		_, err = cardanofw.SendTx(
+			ctx, txProviderPrime, user.PrimeWallet, (sendAmount + feeAmount), cb.PrimeMultisigAddr,
 			primeCluster.Config.NetworkMagic, bridgingRequestMetadata)
-		require.NoError(t, err)
-
-		expectedState := "Invalid"
-
-		apiURL, err := cb.GetBridgingAPI()
-		require.NoError(t, err)
-
-		requestURL := fmt.Sprintf(
-			"%s/api/BridgingRequestState/Get?chainId=%s&txHash=%s", apiURL, "prime", txHash)
-
-		state, err := WaitForRequestState(expectedState, ctx, "prime", txHash, requestURL, apiKey, 300)
-		require.NoError(t, err)
-		require.Equal(t, state, expectedState)
+		require.Error(t, err)
 	})
 }
 
@@ -573,35 +498,19 @@
 
 	// defer cleanupCardanoChainsFunc()
 
-	primeWalletKeys, err := wallet.NewStakeWalletManager().Create(path.Join(primeCluster.Config.Dir("keys")), true)
-	require.NoError(t, err)
-
-	primeUserAddress, _, err := wallet.GetWalletAddress(primeWalletKeys, uint(primeCluster.Config.NetworkMagic))
-	require.NoError(t, err)
-
-	vectorWalletKeys, err := wallet.NewStakeWalletManager().Create(path.Join(vectorCluster.Config.Dir("keys")), true)
-	require.NoError(t, err)
-
-	vectorUserAddress, _, err := wallet.GetWalletAddress(vectorWalletKeys, uint(vectorCluster.Config.NetworkMagic))
-	require.NoError(t, err)
+	user := cardanofw.NewTestApexUser(
+		t, uint(primeCluster.Config.NetworkMagic), uint(vectorCluster.Config.NetworkMagic))
+	defer user.Dispose()
 
 	txProviderPrime := wallet.NewTxProviderOgmios(primeCluster.OgmiosURL())
 	txProviderVector := wallet.NewTxProviderOgmios(vectorCluster.OgmiosURL())
 
-	var sendAmount uint64
-	initialSupply := uint64(50_000_000)
-
+	sendAmount := uint64(50_000_000)
 	// Fund prime address
 	primeGenesisWallet, err := cardanofw.GetGenesisWalletFromCluster(primeCluster.Config.TmpDir, 2)
 	require.NoError(t, err)
 
-	_, err = cardanofw.SendTx(ctx, txProviderPrime, primeGenesisWallet,
-		initialSupply, primeUserAddress, primeCluster.Config.NetworkMagic, []byte{})
-	require.NoError(t, err)
-
-	require.NoError(t, wallet.WaitForAmount(context.Background(), txProviderPrime, primeUserAddress, func(val *big.Int) bool {
-		return val.Cmp(new(big.Int).SetUint64(initialSupply)) == 0
-	}, 60, time.Second*2))
+	user.SendToUser(t, ctx, txProviderPrime, primeGenesisWallet, sendAmount, true)
 
 	fmt.Printf("Prime user address funded\n")
 
@@ -609,13 +518,7 @@
 	vectorGenesisWallet, err := cardanofw.GetGenesisWalletFromCluster(vectorCluster.Config.TmpDir, 2)
 	require.NoError(t, err)
 
-	_, err = cardanofw.SendTx(ctx, txProviderVector, vectorGenesisWallet,
-		initialSupply, vectorUserAddress, vectorCluster.Config.NetworkMagic, []byte{})
-	require.NoError(t, err)
-
-	require.NoError(t, wallet.WaitForAmount(context.Background(), txProviderPrime, primeUserAddress, func(val *big.Int) bool {
-		return val.Cmp(new(big.Int).SetUint64(initialSupply)) == 0
-	}, 60, time.Second*2))
+	user.SendToUser(t, ctx, txProviderVector, vectorGenesisWallet, sendAmount, false)
 
 	fmt.Printf("Vector user address funded\n")
 
@@ -626,40 +529,20 @@
 		bladeValidatorsNum,
 		primeCluster,
 		vectorCluster,
+		cardanofw.WithTTLInc(1),
 		cardanofw.WithAPIKey(apiKey),
 	)
 	// defer cleanupApexBridgeFunc()
 
 	fmt.Printf("Apex bridge setup done\n")
 
-	fmt.Printf("Prime address = " + primeUserAddress)
-	fmt.Printf("\n")
-	fmt.Printf("Vector address = " + vectorUserAddress)
-	fmt.Printf("\n")
-
-	var receivers map[string]uint64
 	t.Run("From prime to vector one by one", func(t *testing.T) {
 		for i := 0; i < 5; i++ {
-			receivers = make(map[string]uint64, 2)
 			sendAmount = uint64(1_000_000)
-			feeAmount := uint64(1_100_000)
-
-			receivers[vectorUserAddress] = sendAmount
-			receivers[cb.VectorMultisigFeeAddr] = feeAmount
-
-			bridgingRequestMetadata, err := CreateMetaData(primeUserAddress, receivers)
-			require.NoError(t, err)
-
-			_, err = cardanofw.SendTx(
-				ctx, txProviderPrime, primeWalletKeys, (sendAmount + feeAmount), cb.PrimeMultisigAddr,
-				primeCluster.Config.NetworkMagic, bridgingRequestMetadata)
-			require.NoError(t, err)
-			fmt.Printf("Tx %v sent", i+1)
-
-			expectedTotal := initialSupply + uint64(i+1)*sendAmount
-			err = wallet.WaitForAmount(context.Background(), txProviderVector, vectorUserAddress, func(val *big.Int) bool {
-				return val.Cmp(new(big.Int).SetUint64(expectedTotal)) == 0
-			}, 100, time.Minute*5)
+
+			user.BridgeAmount(t, ctx, txProviderPrime, cb.PrimeMultisigAddr,
+				cb.VectorMultisigFeeAddr, sendAmount, true)
+
 			require.NoError(t, err)
 			fmt.Printf("Tx %v confirmed", i+1)
 		}
@@ -668,48 +551,33 @@
 	t.Run("From prime to vector parallel", func(t *testing.T) {
 		instances := 5
 		walletKeys := make([]wallet.IWallet, instances)
-		walledAddresses := make([]string, instances)
 
 		for i := 0; i < instances; i++ {
 			walletKeys[i], err = wallet.NewStakeWalletManager().Create(path.Join(primeCluster.Config.Dir("keys")), true)
 			require.NoError(t, err)
 
-			walledAddresses[i], _, err = wallet.GetWalletAddress(walletKeys[i], uint(primeCluster.Config.NetworkMagic))
-			require.NoError(t, err)
-
-			sendAmount = uint64(5_000_000)
-			_, err = cardanofw.SendTx(ctx, txProviderPrime, primeGenesisWallet,
-				sendAmount, walledAddresses[i], primeCluster.Config.NetworkMagic, []byte{})
-			require.NoError(t, err)
+			walledAddress, _, err := wallet.GetWalletAddress(walletKeys[i], uint(primeCluster.Config.NetworkMagic))
+			require.NoError(t, err)
+
+			sendAmount := uint64(5_000_000)
+			user.SendToAddress(t, ctx, txProviderPrime, primeGenesisWallet, sendAmount, walledAddress, true)
 		}
 
 		sendAmount = uint64(1_000_000)
-		feeAmount := uint64(1_100_000)
 
 		var wg sync.WaitGroup
 		for i := 0; i < instances; i++ {
-			receivers = make(map[string]uint64, 2)
-			receivers[vectorUserAddress] = sendAmount * 2
-			receivers[cb.VectorMultisigFeeAddr] = feeAmount
-
-			bridgingRequestMetadata, err := CreateMetaData(primeUserAddress, receivers)
-			require.NoError(t, err)
-
 			wg.Add(1)
-			idx := i
 			go func() {
-				_, err = cardanofw.SendTx(
-					ctx, txProviderPrime, walletKeys[idx], (sendAmount + feeAmount), cb.PrimeMultisigAddr,
-					primeCluster.Config.NetworkMagic, bridgingRequestMetadata)
-				require.NoError(t, err)
+				user.BridgeAmount(t, ctx, txProviderPrime, cb.PrimeMultisigAddr, cb.VectorMultisigFeeAddr, sendAmount, true)
 				wg.Done()
 			}()
 		}
 
 		wg.Wait()
 
-		expectedTotal := initialSupply + uint64(instances)*sendAmount
-		err = wallet.WaitForAmount(context.Background(), txProviderVector, vectorUserAddress, func(val *big.Int) bool {
+		expectedTotal := 50_000_000 + uint64(instances)*sendAmount
+		err = wallet.WaitForAmount(context.Background(), txProviderVector, user.VectorAddress, func(val *big.Int) bool {
 			return val.Cmp(new(big.Int).SetUint64(expectedTotal)) == 0
 		}, 100, time.Minute*5)
 		require.NoError(t, err)
@@ -718,27 +586,11 @@
 
 	t.Run("From vector to prime one by one", func(t *testing.T) {
 		for i := 0; i < 5; i++ {
-			receivers = make(map[string]uint64, 2)
 			sendAmount = uint64(1_000_000)
-			feeAmount := uint64(1_100_000)
-
-			receivers[primeUserAddress] = sendAmount
-			receivers[cb.PrimeMultisigFeeAddr] = feeAmount
-
-			bridgingRequestMetadata, err := CreateMetaData(vectorUserAddress, receivers)
-			require.NoError(t, err)
-
-			_, err = cardanofw.SendTx(
-				ctx, txProviderVector, vectorWalletKeys, (sendAmount + feeAmount), cb.VectorMultisigAddr,
-				vectorCluster.Config.NetworkMagic, bridgingRequestMetadata)
-			require.NoError(t, err)
-			fmt.Printf("Tx %v sent", i+1)
-
-			expectedTotal := initialSupply + uint64(i+1)*sendAmount
-			err = wallet.WaitForAmount(context.Background(), txProviderPrime, primeUserAddress, func(val *big.Int) bool {
-				return val.Cmp(new(big.Int).SetUint64(expectedTotal)) == 0
-			}, 100, time.Minute*5)
-			require.NoError(t, err)
+
+			user.BridgeAmount(t, ctx, txProviderPrime, cb.PrimeMultisigAddr,
+				cb.VectorMultisigFeeAddr, sendAmount, true)
+
 			fmt.Printf("Tx %v confirmed", i+1)
 		}
 	})
@@ -746,81 +598,39 @@
 	t.Run("From vector to prime parallel", func(t *testing.T) {
 		instances := 5
 		walletKeys := make([]wallet.IWallet, instances)
-		walledAddresses := make([]string, instances)
 
 		for i := 0; i < instances; i++ {
 			walletKeys[i], err = wallet.NewStakeWalletManager().Create(path.Join(vectorCluster.Config.Dir("keys")), true)
 			require.NoError(t, err)
 
-			walledAddresses[i], _, err = wallet.GetWalletAddress(walletKeys[i], uint(vectorCluster.Config.NetworkMagic))
+			walledAddress, _, err := wallet.GetWalletAddress(walletKeys[i], uint(vectorCluster.Config.NetworkMagic))
 			require.NoError(t, err)
 
 			sendAmount = uint64(5_000_000)
-			_, err := cardanofw.SendTx(ctx, txProviderVector, vectorGenesisWallet,
-				sendAmount, walledAddresses[i], vectorCluster.Config.NetworkMagic, []byte{})
-			require.NoError(t, err)
+			user.SendToAddress(t, ctx, txProviderPrime, primeGenesisWallet, sendAmount, walledAddress, true)
 		}
 
 		sendAmount = uint64(1_000_000)
-		feeAmount := uint64(1_100_000)
 
 		var wg sync.WaitGroup
 		for i := 0; i < instances; i++ {
-			receivers = make(map[string]uint64, 2)
-			receivers[primeUserAddress] = sendAmount * 2
-			receivers[cb.PrimeMultisigFeeAddr] = feeAmount
-
-			bridgingRequestMetadata, err := CreateMetaData(vectorUserAddress, receivers)
-			require.NoError(t, err)
-
 			wg.Add(1)
-			idx := i
 			go func() {
-				_, err = cardanofw.SendTx(
-					ctx, txProviderVector, walletKeys[idx], (sendAmount + feeAmount), cb.VectorMultisigAddr,
-					vectorCluster.Config.NetworkMagic, bridgingRequestMetadata)
-				require.NoError(t, err)
+				user.BridgeAmount(t, ctx, txProviderVector, cb.VectorMultisigAddr, cb.PrimeMultisigFeeAddr, sendAmount, false)
 				wg.Done()
 			}()
 		}
 
 		wg.Wait()
 
-		expectedTotal := initialSupply + uint64(instances)*sendAmount
-		err = wallet.WaitForAmount(context.Background(), txProviderPrime, primeUserAddress, func(val *big.Int) bool {
+		expectedTotal := 50_000_000 + uint64(instances)*sendAmount
+		err = wallet.WaitForAmount(context.Background(), txProviderPrime, user.PrimeAddress, func(val *big.Int) bool {
 			return val.Cmp(new(big.Int).SetUint64(expectedTotal)) == 0
 		}, 100, time.Minute*5)
 		require.NoError(t, err)
 		fmt.Printf("%v TXs confirmed", instances)
 	})
 }
-
-func CreateMetaData(sender string, receivers map[string]uint64) ([]byte, error) {
-	type BridgingRequestMetadataTransaction struct {
-		Address []string `cbor:"a" json:"a"`
-		Amount  uint64   `cbor:"m" json:"m"`
-	}
-
-	var transactions = make([]BridgingRequestMetadataTransaction, 0, len(receivers))
-	for addr, amount := range receivers {
-		transactions = append(transactions, BridgingRequestMetadataTransaction{
-			Address: cardanofw.SplitString(addr, 40),
-			Amount:  amount,
-		})
-	}
-
-	metadata := map[string]interface{}{
-		"1": map[string]interface{}{
-			"t":  "bridge",
-			"d":  "vector",
-			"s":  cardanofw.SplitString(sender, 40),
-			"tx": transactions,
-		},
-	}
-
-	return json.Marshal(metadata)
-}
-
 func WaitForRequestState(expectedState string, ctx context.Context, chainId string, txHash string,
 	requestURL string, apiKey string, timeout uint) (string, error) {
 
@@ -833,7 +643,7 @@
 			return "", err
 		}
 
-		if previousState != currentState {
+		if strings.Compare(previousState, currentState) != 0 {
 			fmt.Print(currentState)
 		}
 
@@ -889,8 +699,6 @@
 	}
 }
 
-=======
->>>>>>> 3688bc45
 type BridgingRequestStateResponse struct {
 	SourceChainID      string `json:"sourceChainId"`
 	SourceTxHash       string `json:"sourceTxHash"`
