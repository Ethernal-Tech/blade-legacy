package crypto

import (
	"crypto/ecdsa"
	"errors"
<<<<<<< HEAD
=======
	"fmt"
>>>>>>> 0b7913e9
	"math/big"

	"github.com/0xPolygon/polygon-edge/chain"
	"github.com/0xPolygon/polygon-edge/helper/keccak"
	"github.com/0xPolygon/polygon-edge/types"
	"github.com/umbracle/fastrlp"
)

// Magic numbers, taken from the Ethereum, used in the calculation of the V value
// Only matters in pre-EIP-2930 (pre-Berlin) transactions
var (
	big27 = big.NewInt(27) // pre-EIP-155
	big35 = big.NewInt(35) // EIP-155
)

// RLP encoding helper
var arenaPool fastrlp.ArenaPool

// TxSigner is a utility interface used to work with transaction signatures
type TxSigner interface {
	// Hash returns the hash of the transaction
	Hash(*types.Transaction) types.Hash

	// Sender returns the sender of the transaction
	Sender(*types.Transaction) (types.Address, error)

	// SingTx takes the original transaction as input and returns its signed version
	SignTx(*types.Transaction, *ecdsa.PrivateKey) (*types.Transaction, error)
}

// NewSigner creates a new signer based on currently supported forks
func NewSigner(forks chain.ForksInTime, chainID uint64) TxSigner {
	var signer TxSigner

	if forks.London {
		signer = NewLondonSigner(chainID)
	} else if forks.Berlin {
		signer = NewBerlinSigner(chainID)
	} else if forks.EIP155 {
		signer = NewEIP155Signer(chainID)
	} else if forks.Homestead {
		signer = NewHomesteadSigner()
	} else {
		signer = NewFrontierSigner()
	}

	return signer
}

// encodeSignature generates a signature based on the R, S and parity values
//
// The signature encoding format is as follows:
// (32-bytes R, 32-bytes S, 1-byte parity)
//
// Note: although the signature value V, based on different standards, is calculated and encoded in different ways,
// the encodeSignature function expects parity of Y coordinate as third input and that is what will be encoded
func encodeSignature(r, s, parity *big.Int, isHomestead bool) ([]byte, error) {
	if !ValidateSignatureValues(parity, r, s, isHomestead) {
		return nil, errors.New("Signature encoding failed: Invalid transaction signature")
	}

	signature := make([]byte, 65)

	copy(signature[32-len(r.Bytes()):32], r.Bytes())
	copy(signature[64-len(s.Bytes()):64], s.Bytes())
	signature[64] = byte(parity.Int64())

	return signature, nil
}

// recoverAddress recovers the sender address from the transaction hash and signature R, S and parity values
func recoverAddress(txHash types.Hash, r, s, parity *big.Int, isHomestead bool) (types.Address, error) {
	signature, err := encodeSignature(r, s, parity, isHomestead)
	if err != nil {
		return types.ZeroAddress, err
	}

	publicKey, err := Ecrecover(txHash.Bytes(), signature)
	if err != nil {
		return types.ZeroAddress, err
	}

	if len(pub) == 0 || pub[0] != 4 {
		return types.ZeroAddress, errors.New("invalid public key")
	}

	// First byte of the publicKey indicates that it is serialized in uncompressed form (it has the value 0x04), so we ommit that
	hash := Keccak256(publicKey[1:])

	address := hash[12:]

	return types.BytesToAddress(address), nil
}

// calcTxHash calculates the transaction hash (keccak256 hash of the RLP value)
// LegacyTx:
// keccak256(RLP(nonce, gasPrice, gas, to, value, input, chainId, 0, 0))
// AccessListsTx:
// keccak256(RLP(type, chainId, nonce, gasPrice, gas, to, value, input, accessList))
// DynamicFeeTx:
// keccak256(RLP(type, chainId, nonce, gasTipCap, gasFeeCap, gas, to, value, input, accessList))
func calcTxHash(tx *types.Transaction, chainID uint64) types.Hash {
	var hash []byte

	switch tx.Type() {
	case types.AccessListTx:
		a := arenaPool.Get()
		v := a.NewArray()

		v.Set(a.NewUint(chainID))
		v.Set(a.NewUint(tx.Nonce()))
		v.Set(a.NewBigInt(tx.GasPrice()))
		v.Set(a.NewUint(tx.Gas()))

		if tx.To() == nil {
			v.Set(a.NewNull())
		} else {
			v.Set(a.NewCopyBytes((*(tx.To())).Bytes()))
		}

		v.Set(a.NewBigInt(tx.Value()))
		v.Set(a.NewCopyBytes(tx.Input()))

		// add accessList
		accessListVV := a.NewArray()

		if tx.AccessList() != nil {
			for _, accessTuple := range tx.AccessList() {
				accessTupleVV := a.NewArray()
				accessTupleVV.Set(a.NewCopyBytes(accessTuple.Address.Bytes()))

				storageKeysVV := a.NewArray()
				for _, storageKey := range accessTuple.StorageKeys {
					storageKeysVV.Set(a.NewCopyBytes(storageKey.Bytes()))
				}

				accessTupleVV.Set(storageKeysVV)
				accessListVV.Set(accessTupleVV)
			}
		}

		v.Set(accessListVV)

		hash = keccak.PrefixedKeccak256Rlp([]byte{byte(tx.Type())}, nil, v)

		arenaPool.Put(a)

		return types.BytesToHash(hash)

	case types.DynamicFeeTx, types.LegacyTx, types.StateTx:
		a := arenaPool.Get()
		isDynamicFeeTx := tx.Type() == types.DynamicFeeTx

		v := a.NewArray()

		if isDynamicFeeTx {
			v.Set(a.NewUint(chainID))
		}

		v.Set(a.NewUint(tx.Nonce()))

		if isDynamicFeeTx {
			v.Set(a.NewBigInt(tx.GasTipCap()))
			v.Set(a.NewBigInt(tx.GasFeeCap()))
		} else {
			v.Set(a.NewBigInt(tx.GasPrice()))
		}

		v.Set(a.NewUint(tx.Gas()))

		if tx.To() == nil {
			v.Set(a.NewNull())
		} else {
			v.Set(a.NewCopyBytes((*(tx.To())).Bytes()))
		}

		v.Set(a.NewBigInt(tx.Value()))

		v.Set(a.NewCopyBytes(tx.Input()))

		if isDynamicFeeTx {
			// Convert TxAccessList to RLP format and add it to the vv array.
			accessListVV := a.NewArray()

			if tx.AccessList() != nil {
				for _, accessTuple := range tx.AccessList() {
					accessTupleVV := a.NewArray()
					accessTupleVV.Set(a.NewCopyBytes(accessTuple.Address.Bytes()))

					storageKeysVV := a.NewArray()
					for _, storageKey := range accessTuple.StorageKeys {
						storageKeysVV.Set(a.NewCopyBytes(storageKey.Bytes()))
					}

					accessTupleVV.Set(storageKeysVV)
					accessListVV.Set(accessTupleVV)
				}
			}

			v.Set(accessListVV)
		} else {
			// EIP155
			if chainID != 0 {
				v.Set(a.NewUint(chainID))
				v.Set(a.NewUint(0))
				v.Set(a.NewUint(0))
			}
		}

		if isDynamicFeeTx {
			hash = keccak.PrefixedKeccak256Rlp([]byte{byte(tx.Type())}, nil, v)
		} else {
			hash = keccak.Keccak256Rlp(nil, v)
		}

		arenaPool.Put(a)
	}

	return types.BytesToHash(hash)
}<|MERGE_RESOLUTION|>--- conflicted
+++ resolved
@@ -3,10 +3,6 @@
 import (
 	"crypto/ecdsa"
 	"errors"
-<<<<<<< HEAD
-=======
-	"fmt"
->>>>>>> 0b7913e9
 	"math/big"
 
 	"github.com/0xPolygon/polygon-edge/chain"
