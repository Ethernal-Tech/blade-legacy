--- conflicted
+++ resolved
@@ -99,13 +99,7 @@
 		IsWhitelisted: innerMap["isWhitelisted"].(bool),
 	}
 
-<<<<<<< HEAD
-	stakeOfFn := &contractsapi.StakeOfStakeManagerFn{
-		Validator: validatorAddr,
-	}
-=======
 	stakeOfFn := &contractsapi.StakeOfStakeManagerFn{Validator: validatorAddr}
->>>>>>> 9352c841
 
 	encode, err = stakeOfFn.EncodeAbi()
 	if err != nil {
