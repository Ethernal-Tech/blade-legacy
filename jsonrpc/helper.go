--- conflicted
+++ resolved
@@ -98,13 +98,8 @@
 }
 
 // GetTxAndBlockByTxHash returns the tx and the block including the tx by given tx hash
-<<<<<<< HEAD
 func GetTxAndBlockByTxHash(txHash types.Hash, store txLookupAndBlockGetter) (*types.Transaction, *types.Block, int) {
-	blockHash, ok := store.ReadTxLookup(txHash)
-=======
-func GetTxAndBlockByTxHash(txHash types.Hash, store txLookupAndBlockGetter) (*types.Transaction, *types.Block) {
 	blockNum, ok := store.ReadTxLookup(txHash)
->>>>>>> 02d39726
 	if !ok {
 		return nil, nil, 0
 	}
@@ -212,12 +207,12 @@
 		arg.GasPrice = argBytesPtr([]byte{})
 	}
 
-	if arg.MaxPriorityFeePerGas == nil {
-		arg.MaxPriorityFeePerGas = argBytesPtr([]byte{})
-	}
-
-	if arg.MaxFeePerGas == nil {
-		arg.MaxFeePerGas = argBytesPtr([]byte{})
+	if arg.GasTipCap == nil {
+		arg.GasTipCap = argBytesPtr([]byte{})
+	}
+
+	if arg.GasFeeCap == nil {
+		arg.GasFeeCap = argBytesPtr([]byte{})
 	}
 
 	var input []byte
@@ -239,10 +234,6 @@
 		arg.Gas = argUintPtr(0)
 	}
 
-	if arg.ChainID == nil {
-		arg.ChainID = argBytesPtr([]byte{})
-	}
-
 	txType := types.LegacyTxType
 	if arg.Type != nil {
 		txType = types.TxType(*arg.Type)
@@ -258,8 +249,8 @@
 	case types.LegacyTxType:
 		txn.SetGasPrice(new(big.Int).SetBytes(*arg.GasPrice))
 	case types.DynamicFeeTxType:
-		txn.SetGasTipCap(new(big.Int).SetBytes(*arg.MaxPriorityFeePerGas))
-		txn.SetGasFeeCap(new(big.Int).SetBytes(*arg.MaxFeePerGas))
+		txn.SetGasTipCap(new(big.Int).SetBytes(*arg.GasTipCap))
+		txn.SetGasFeeCap(new(big.Int).SetBytes(*arg.GasFeeCap))
 	}
 
 	txn.SetFrom(*arg.From)
@@ -267,7 +258,10 @@
 	txn.SetValue(new(big.Int).SetBytes(*arg.Value))
 	txn.SetInput(input)
 	txn.SetNonce(uint64(*arg.Nonce))
-	txn.SetChainID(new(big.Int).SetBytes(*arg.ChainID))
+
+	if arg.ChainID != nil {
+		txn.SetChainID(new(big.Int).SetUint64(uint64(*arg.ChainID)))
+	}
 
 	if arg.To != nil {
 		txn.SetTo(arg.To)
