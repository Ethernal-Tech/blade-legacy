--- conflicted
+++ resolved
@@ -801,11 +801,7 @@
 	}
 }
 
-<<<<<<< HEAD
-func TestGetRawHeader(t *testing.T) {
-=======
 func TestGetRawBlock(t *testing.T) {
->>>>>>> b0ee4db2
 	t.Parallel()
 
 	tests := []struct {
@@ -817,10 +813,6 @@
 	}{
 		{
 			name:   "HeaderNotFound",
-<<<<<<< HEAD
-			filter: BlockNumberOrHash{BlockHash: &hash1},
-			store: &debugEndpointMockStore{
-=======
 			filter: BlockNumberOrHash{},
 			store: &debugEndpointMockStore{
 				headerFn: func() *types.Header {
@@ -842,7 +834,6 @@
 					return testLatestBlock.Header
 				},
 
->>>>>>> b0ee4db2
 				getBlockByHashFn: func(hash types.Hash, full bool) (*types.Block, bool) {
 					return nil, false
 				},
@@ -857,17 +848,12 @@
 				headerFn: func() *types.Header {
 					return testLatestBlock.Header
 				},
-<<<<<<< HEAD
-			},
-			result: testLatestBlock.Header.MarshalRLP(),
-=======
 
 				getBlockByHashFn: func(hash types.Hash, full bool) (*types.Block, bool) {
 					return testLatestBlock, true
 				},
 			},
 			result: testLatestBlock.MarshalRLP(),
->>>>>>> b0ee4db2
 			err:    false,
 		},
 	}
@@ -880,11 +866,62 @@
 
 			endpoint := NewDebug(test.store, 100000)
 
-<<<<<<< HEAD
+			res, err := endpoint.GetRawBlock(test.filter)
+
+			assert.Equal(t, test.result, res)
+
+			if test.err {
+				assert.Error(t, err)
+			} else {
+				assert.NoError(t, err)
+			}
+		})
+	}
+}
+
+func TestGetRawHeader(t *testing.T) {
+	t.Parallel()
+
+	tests := []struct {
+		name   string
+		filter BlockNumberOrHash
+		store  *debugEndpointMockStore
+		result interface{}
+		err    bool
+	}{
+		{
+			name:   "HeaderNotFound",
+			filter: BlockNumberOrHash{BlockHash: &hash1},
+			store: &debugEndpointMockStore{
+				getBlockByHashFn: func(hash types.Hash, full bool) (*types.Block, bool) {
+					return nil, false
+				},
+			},
+			result: nil,
+			err:    true,
+		},
+		{
+			name:   "Success",
+			filter: LatestBlockNumberOrHash,
+			store: &debugEndpointMockStore{
+				headerFn: func() *types.Header {
+					return testLatestBlock.Header
+				},
+			},
+			result: testLatestBlock.Header.MarshalRLP(),
+			err:    false,
+		},
+	}
+
+	for _, test := range tests {
+		test := test
+
+		t.Run(test.name, func(t *testing.T) {
+			t.Parallel()
+
+			endpoint := NewDebug(test.store, 100000)
+
 			res, err := endpoint.GetRawHeader(test.filter)
-=======
-			res, err := endpoint.GetRawBlock(test.filter)
->>>>>>> b0ee4db2
 
 			assert.Equal(t, test.result, res)
 
