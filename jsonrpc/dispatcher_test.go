--- conflicted
+++ resolved
@@ -243,11 +243,7 @@
 	var res []SuccessResponse
 	assert.NoError(t, expectBatchJSONResult(resp, &res))
 	assert.Len(t, res, 4)
-<<<<<<< HEAD
 	jsonerr := &ErrorObject{Code: -32603, Message: "Internal error"}
 	assert.Equal(t, res[0].Error, jsonerr)
-=======
-	assert.Equal(t, internalError, res[0].Error)
->>>>>>> 5141bc52
 	assert.Nil(t, res[3].Error)
 }