package jsonrpc

import (
<<<<<<< HEAD
	"errors"
=======
	"encoding/json"
>>>>>>> 02d39726
	"fmt"
	"math/big"
	"strconv"
	"strings"

	"github.com/0xPolygon/polygon-edge/helper/common"
	"github.com/0xPolygon/polygon-edge/helper/hex"
	"github.com/0xPolygon/polygon-edge/types"
	"github.com/valyala/fastjson"
)

var (
	defaultArena fastjson.ArenaPool
	defaultPool  fastjson.ParserPool
)

const jsonRPCMetric = "json_rpc"

// For union type of transaction and types.Hash
type transactionOrHash interface {
	getHash() types.Hash
}

type transaction struct {
	Nonce       argUint64          `json:"nonce"`
	GasPrice    *argBig            `json:"gasPrice,omitempty"`
	GasTipCap   *argBig            `json:"maxPriorityFeePerGas,omitempty"`
	GasFeeCap   *argBig            `json:"maxFeePerGas,omitempty"`
	Gas         argUint64          `json:"gas"`
	To          *types.Address     `json:"to"`
	Value       argBig             `json:"value"`
	Input       argBytes           `json:"input"`
	V           argBig             `json:"v"`
	R           argBig             `json:"r"`
	S           argBig             `json:"s"`
	Hash        types.Hash         `json:"hash"`
	From        types.Address      `json:"from"`
	BlockHash   *types.Hash        `json:"blockHash"`
	BlockNumber *argUint64         `json:"blockNumber"`
	TxIndex     *argUint64         `json:"transactionIndex"`
	ChainID     *argBig            `json:"chainId,omitempty"`
	Type        argUint64          `json:"type"`
	AccessList  types.TxAccessList `json:"accessList,omitempty"`
}

func (t transaction) getHash() types.Hash { return t.Hash }

// Redefine to implement getHash() of transactionOrHash
type transactionHash types.Hash

func (h transactionHash) getHash() types.Hash { return types.Hash(h) }

func (h transactionHash) MarshalText() ([]byte, error) {
	return []byte(types.Hash(h).String()), nil
}

func toPendingTransaction(t *types.Transaction) *transaction {
	return toTransaction(t, nil, nil, nil)
}

func toTransaction(
	t *types.Transaction,
	blockNumber *argUint64,
	blockHash *types.Hash,
	txIndex *int,
) *transaction {
	v, r, s := t.RawSignatureValues()
	res := &transaction{
		Nonce:       argUint64(t.Nonce()),
		Gas:         argUint64(t.Gas()),
		To:          t.To(),
		Value:       argBig(*t.Value()),
		Input:       t.Input(),
		V:           argBig(*v),
		R:           argBig(*r),
		S:           argBig(*s),
		Hash:        t.Hash(),
		From:        t.From(),
		Type:        argUint64(t.Type()),
		BlockNumber: blockNumber,
		BlockHash:   blockHash,
	}

	if t.GasPrice() != nil && t.Type() != types.DynamicFeeTxType {
		gasPrice := argBig(*(t.GasPrice()))
		res.GasPrice = &gasPrice
	}

	if t.GasTipCap() != nil && t.Type() == types.DynamicFeeTxType {
		gasTipCap := argBig(*(t.GasTipCap()))
		res.GasTipCap = &gasTipCap
	}

	if t.GasFeeCap() != nil && t.Type() == types.DynamicFeeTxType {
		gasFeeCap := argBig(*(t.GasFeeCap()))
		res.GasFeeCap = &gasFeeCap
	}

	if t.ChainID() != nil {
		chainID := argBig(*(t.ChainID()))
		res.ChainID = &chainID
	}

	if txIndex != nil {
		res.TxIndex = argUintPtr(uint64(*txIndex))
	}

	if t.AccessList() != nil {
		res.AccessList = t.AccessList()
	}

	return res
}

type header struct {
	ParentHash      types.Hash  `json:"parentHash"`
	Sha3Uncles      types.Hash  `json:"sha3Uncles"`
	Miner           argBytes    `json:"miner"`
	StateRoot       types.Hash  `json:"stateRoot"`
	TxRoot          types.Hash  `json:"transactionsRoot"`
	ReceiptsRoot    types.Hash  `json:"receiptsRoot"`
	LogsBloom       types.Bloom `json:"logsBloom"`
	Difficulty      argUint64   `json:"difficulty"`
	TotalDifficulty argUint64   `json:"totalDifficulty"`
	Number          argUint64   `json:"number"`
	GasLimit        argUint64   `json:"gasLimit"`
	GasUsed         argUint64   `json:"gasUsed"`
	Timestamp       argUint64   `json:"timestamp"`
	ExtraData       argBytes    `json:"extraData"`
	MixHash         types.Hash  `json:"mixHash"`
	Nonce           types.Nonce `json:"nonce"`
	Hash            types.Hash  `json:"hash"`
	BaseFee         argUint64   `json:"baseFeePerGas,omitempty"`
}

type accessListResult struct {
	Accesslist types.TxAccessList `json:"accessList"`
	Error      error              `json:"error,omitempty"`
	GasUsed    argUint64          `json:"gasUsed"`
}

type block struct {
	header
	Size         argUint64           `json:"size"`
	Transactions []transactionOrHash `json:"transactions"`
	Uncles       []types.Hash        `json:"uncles"`
}

func (b *block) Copy() *block {
	bb := new(block)
	*bb = *b

	bb.Miner = make([]byte, len(b.Miner))
	copy(bb.Miner[:], b.Miner[:])

	bb.ExtraData = make([]byte, len(b.ExtraData))
	copy(bb.ExtraData[:], b.ExtraData[:])

	return bb
}

func toBlock(b *types.Block, fullTx bool) *block {
	h := b.Header
	resHeader := header{
		ParentHash:      h.ParentHash,
		Sha3Uncles:      h.Sha3Uncles,
		Miner:           argBytes(h.Miner),
		StateRoot:       h.StateRoot,
		TxRoot:          h.TxRoot,
		ReceiptsRoot:    h.ReceiptsRoot,
		LogsBloom:       h.LogsBloom,
		Difficulty:      argUint64(h.Difficulty),
		TotalDifficulty: argUint64(h.Difficulty), // not needed for POS
		Number:          argUint64(h.Number),
		GasLimit:        argUint64(h.GasLimit),
		GasUsed:         argUint64(h.GasUsed),
		Timestamp:       argUint64(h.Timestamp),
		ExtraData:       argBytes(h.ExtraData),
		MixHash:         h.MixHash,
		Nonce:           h.Nonce,
		Hash:            h.Hash,
		BaseFee:         argUint64(h.BaseFee),
	}

	res := &block{
		header:       resHeader,
		Size:         argUint64(b.Size()),
		Transactions: []transactionOrHash{},
		Uncles:       []types.Hash{},
	}

	for idx, txn := range b.Transactions {
		if fullTx {
			txn.SetGasPrice(txn.GetGasPrice(b.Header.BaseFee))
			res.Transactions = append(
				res.Transactions,
				toTransaction(
					txn,
					argUintPtr(b.Number()),
					argHashPtr(b.Hash()),
					&idx,
				),
			)
		} else {
			res.Transactions = append(
				res.Transactions,
				transactionHash(txn.Hash()),
			)
		}
	}

	for _, uncle := range b.Uncles {
		res.Uncles = append(res.Uncles, uncle.Hash)
	}

	return res
}

func toHeader(h *types.Header) *header {
	res := &header{
		ParentHash:      h.ParentHash,
		Sha3Uncles:      h.Sha3Uncles,
		Miner:           argBytes(h.Miner),
		StateRoot:       h.StateRoot,
		TxRoot:          h.TxRoot,
		ReceiptsRoot:    h.ReceiptsRoot,
		LogsBloom:       h.LogsBloom,
		Difficulty:      argUint64(h.Difficulty),
		TotalDifficulty: argUint64(h.Difficulty), // not needed for POS
		Number:          argUint64(h.Number),
		GasLimit:        argUint64(h.GasLimit),
		GasUsed:         argUint64(h.GasUsed),
		Timestamp:       argUint64(h.Timestamp),
		ExtraData:       argBytes(h.ExtraData),
		MixHash:         h.MixHash,
		Nonce:           h.Nonce,
		Hash:            h.Hash,
		BaseFee:         argUint64(h.BaseFee),
	}

	return res
}

type receipt struct {
	Root              types.Hash     `json:"root"`
	CumulativeGasUsed argUint64      `json:"cumulativeGasUsed"`
	LogsBloom         types.Bloom    `json:"logsBloom"`
	Logs              []*Log         `json:"logs"`
	Status            argUint64      `json:"status"`
	TxHash            types.Hash     `json:"transactionHash"`
	TxIndex           argUint64      `json:"transactionIndex"`
	BlockHash         types.Hash     `json:"blockHash"`
	BlockNumber       argUint64      `json:"blockNumber"`
	GasUsed           argUint64      `json:"gasUsed"`
	ContractAddress   *types.Address `json:"contractAddress"`
	FromAddr          types.Address  `json:"from"`
	ToAddr            *types.Address `json:"to"`
}

func toReceipt(src *types.Receipt, tx *types.Transaction,
	txIndex uint64, header *types.Header, logs []*Log) *receipt {
	return &receipt{
		Root:              src.Root,
		CumulativeGasUsed: argUint64(src.CumulativeGasUsed),
		LogsBloom:         src.LogsBloom,
		Status:            argUint64(*src.Status),
		TxHash:            tx.Hash(),
		TxIndex:           argUint64(txIndex),
		BlockHash:         header.Hash,
		BlockNumber:       argUint64(header.Number),
		GasUsed:           argUint64(src.GasUsed),
		ContractAddress:   src.ContractAddress,
		FromAddr:          tx.From(),
		ToAddr:            tx.To(),
		Logs:              logs,
	}
}

type Log struct {
	Address     types.Address `json:"address"`
	Topics      []types.Hash  `json:"topics"`
	Data        argBytes      `json:"data"`
	BlockNumber argUint64     `json:"blockNumber"`
	TxHash      types.Hash    `json:"transactionHash"`
	TxIndex     argUint64     `json:"transactionIndex"`
	BlockHash   types.Hash    `json:"blockHash"`
	LogIndex    argUint64     `json:"logIndex"`
	Removed     bool          `json:"removed"`
}

func toLogs(srcLogs []*types.Log, baseIdx, txIdx uint64, header *types.Header, txHash types.Hash) []*Log {
	logs := make([]*Log, len(srcLogs))
	for i, srcLog := range srcLogs {
		logs[i] = toLog(srcLog, baseIdx+uint64(i), txIdx, header, txHash)
	}

	return logs
}

func toLog(src *types.Log, logIdx, txIdx uint64, header *types.Header, txHash types.Hash) *Log {
	return &Log{
		Address:     src.Address,
		Topics:      src.Topics,
		Data:        argBytes(src.Data),
		BlockNumber: argUint64(header.Number),
		BlockHash:   header.Hash,
		TxHash:      txHash,
		TxIndex:     argUint64(txIdx),
		LogIndex:    argUint64(logIdx),
	}
}

type argBig big.Int

func argBigPtr(b *big.Int) *argBig {
	v := argBig(*b)

	return &v
}

// ToInt converts b to a big.Int.
func (a *argBig) ToInt() *big.Int {
	return (*big.Int)(a)
}

func (a *argBig) UnmarshalText(input []byte) error {
	buf, err := decodeToHex(input)
	if err != nil {
		return err
	}

	b := new(big.Int)
	b.SetBytes(buf)
	*a = argBig(*b)

	return nil
}

func (a argBig) MarshalText() ([]byte, error) {
	b := (*big.Int)(&a)

	return []byte("0x" + b.Text(16)), nil
}

func argAddrPtr(a types.Address) *types.Address {
	return &a
}

func argHashPtr(h types.Hash) *types.Hash {
	return &h
}

type argUint64 uint64

func argUintPtr(n uint64) *argUint64 {
	v := argUint64(n)

	return &v
}

func (u argUint64) MarshalText() ([]byte, error) {
	buf := make([]byte, 2, 10)
	copy(buf, `0x`)
	buf = strconv.AppendUint(buf, uint64(u), 16)

	return buf, nil
}

func (u *argUint64) UnmarshalText(input []byte) error {
	str := strings.Trim(string(input), "\"")

	num, err := common.ParseUint64orHex(&str)
	if err != nil {
		return err
	}

	*u = argUint64(num)

	return nil
}

func (u *argUint64) UnmarshalJSON(buffer []byte) error {
	return u.UnmarshalText(buffer)
}

type argBytes []byte

func argBytesPtr(b []byte) *argBytes {
	bb := argBytes(b)

	return &bb
}

func (b argBytes) MarshalText() ([]byte, error) {
	return encodeToHex(b), nil
}

func (b *argBytes) UnmarshalText(input []byte) error {
	hh, err := decodeToHex(input)
	if err != nil {
		return nil
	}

	aux := make([]byte, len(hh))
	copy(aux[:], hh[:])
	*b = aux

	return nil
}

func decodeToHex(b []byte) ([]byte, error) {
	str := string(b)
	str = strings.TrimPrefix(str, "0x")

	if len(str)%2 != 0 {
		str = "0" + str
	}

	return hex.DecodeString(str)
}

func encodeToHex(b []byte) []byte {
	str := hex.EncodeToString(b)
	if len(str)%2 != 0 {
		str = "0" + str
	}

	return []byte("0x" + str)
}

// txnArgs is the transaction argument for the rpc endpoints
type txnArgs struct {
<<<<<<< HEAD
	From                 *types.Address      `json:"from"`
	To                   *types.Address      `json:"to"`
	Gas                  *argUint64          `json:"gas"`
	GasPrice             *argBytes           `json:"gasPrice"`
	MaxFeePerGas         *argBytes           `json:"maxFeePerGas"`
	MaxPriorityFeePerGas *argBytes           `json:"maxPriorityFeePerGas"`
	Value                *argBytes           `json:"value"`
	Data                 *argBytes           `json:"data"`
	Input                *argBytes           `json:"input"`
	Nonce                *argUint64          `json:"nonce"`
	Type                 *argUint64          `json:"type"`
	AccessList           *types.TxAccessList `json:"accessList,omitempty"`
	ChainID              *argBytes           `json:"chainId,omitempty"`
}

// data retrieves the transaction calldata. Input field is preferred.
func (args *txnArgs) data() []byte {
	if args.Input != nil {
		return *args.Input
	}

	if args.Data != nil {
		return *args.Data
	}

	return nil
}

func (args *txnArgs) setDefaults(priceLimit uint64, eth *Eth) error {
	if err := args.setFeeDefaults(priceLimit, eth.store); err != nil {
		return err
	}

	if args.Nonce == nil {
		args.Nonce = argUintPtr(eth.store.GetNonce(*args.From))
	}

	if args.Gas == nil {
		// These fields are immutable during the estimation, safe to
		// pass the pointer directly.
		data := args.data()
		callArgs := txnArgs{
			From:                 args.From,
			To:                   args.To,
			GasPrice:             args.GasPrice,
			MaxFeePerGas:         args.MaxFeePerGas,
			MaxPriorityFeePerGas: args.MaxPriorityFeePerGas,
			Value:                args.Value,
			Data:                 argBytesPtr(data),
		}

		estimatedGas, err := eth.EstimateGas(&callArgs, nil)
		if err != nil {
			return err
		}

		estimatedGasUint64, ok := estimatedGas.(argUint64)
		if !ok {
			return errors.New("estimated gas not a uint64")
		}

		args.Gas = &estimatedGasUint64
	}

	// If chain id is provided, ensure it matches the local chain id. Otherwise, set the local
	// chain id as the default.
	want := eth.chainID

	if args.ChainID != nil {
		have := new(big.Int).SetBytes(*args.ChainID)
		if have.Uint64() != want {
			return fmt.Errorf("chainId does not match node's (have=%v, want=%v)", have, want)
		}
	} else {
		args.ChainID = argBytesPtr(new(big.Int).SetUint64(want).Bytes())
	}

	return nil
}

// setFeeDefaults fills in default fee values for unspecified tx fields.
func (args *txnArgs) setFeeDefaults(priceLimit uint64, store ethStore) error {
	// If both gasPrice and at least one of the EIP-1559 fee parameters are specified, error.
	if args.GasPrice != nil && (args.MaxFeePerGas != nil || args.MaxPriorityFeePerGas != nil) {
		return errors.New("both gasPrice and (maxFeePerGas or maxPriorityFeePerGas) specified")
	}

	// If the tx has completely specified a fee mechanism, no default is needed.
	// This allows users who are not yet synced past London to get defaults for
	// other tx values. See https://github.com/ethereum/go-ethereum/pull/23274
	// for more information.
	eip1559ParamsSet := args.MaxFeePerGas != nil && args.MaxPriorityFeePerGas != nil

	// Sanity check the EIP-1559 fee parameters if present.
	if args.GasPrice == nil && eip1559ParamsSet {
		maxFeePerGas := new(big.Int).SetBytes(*args.MaxFeePerGas)
		maxPriorityFeePerGas := new(big.Int).SetBytes(*args.MaxPriorityFeePerGas)

		if maxFeePerGas.Sign() == 0 {
			return errors.New("maxFeePerGas must be non-zero")
		}

		if maxFeePerGas.Cmp(maxPriorityFeePerGas) < 0 {
			return fmt.Errorf("maxFeePerGas (%v) < maxPriorityFeePerGas (%v)", args.MaxFeePerGas, args.MaxPriorityFeePerGas)
		}

		args.Type = argUintPtr(uint64(types.DynamicFeeTxType))

		return nil // No need to set anything, user already set MaxFeePerGas and MaxPriorityFeePerGas
	}

	// Sanity check the non-EIP-1559 fee parameters.
	head := store.Header()
	isLondon := store.GetForksInTime(head.Number).London

	if args.GasPrice != nil && !eip1559ParamsSet {
		// Zero gas-price is not allowed after London fork
		if new(big.Int).SetBytes(*args.GasPrice).Sign() == 0 && isLondon {
			return errors.New("gasPrice must be non-zero after london fork")
		}

		return nil // No need to set anything, user already set GasPrice
	}

	// Now attempt to fill in default value depending on whether London is active or not.
	if isLondon {
		// London is active, set maxPriorityFeePerGas and maxFeePerGas.
		if err := args.setLondonFeeDefaults(head, store); err != nil {
			return err
		}
	} else {
		if args.MaxFeePerGas != nil || args.MaxPriorityFeePerGas != nil {
			return errors.New("maxFeePerGas and maxPriorityFeePerGas are not valid before London is active")
		}

		// London not active, set gas price.
		avgGasPrice := store.GetAvgGasPrice()

		args.GasPrice = argBytesPtr(common.BigMax(new(big.Int).SetUint64(priceLimit), avgGasPrice).Bytes())
	}

	return nil
}

// setLondonFeeDefaults fills in reasonable default fee values for unspecified fields.
func (args *txnArgs) setLondonFeeDefaults(head *types.Header, store ethStore) error {
	// Set maxPriorityFeePerGas if it is missing.
	if args.MaxPriorityFeePerGas == nil {
		tip, err := store.MaxPriorityFeePerGas()
		if err != nil {
			return err
		}

		args.MaxPriorityFeePerGas = argBytesPtr(tip.Bytes())
	}

	// Set maxFeePerGas if it is missing.
	if args.MaxFeePerGas == nil {
		// Set the max fee to be 2 times larger than the previous block's base fee.
		// The additional slack allows the tx to not become invalidated if the base
		// fee is rising.
		val := new(big.Int).Add(
			new(big.Int).SetBytes(*args.MaxPriorityFeePerGas),
			new(big.Int).Mul(new(big.Int).SetUint64(head.BaseFee), big.NewInt(2)),
		)
		args.MaxFeePerGas = argBytesPtr(val.Bytes())
	}

	// Both EIP-1559 fee parameters are now set; sanity check them.
	if new(big.Int).SetBytes(*args.MaxFeePerGas).Cmp(new(big.Int).SetBytes(*args.MaxPriorityFeePerGas)) < 0 {
		return fmt.Errorf("maxFeePerGas (%v) < maxPriorityFeePerGas (%v)", args.MaxFeePerGas, args.MaxPriorityFeePerGas)
	}

	args.Type = argUintPtr(uint64(types.DynamicFeeTxType))

	return nil
=======
	From       *types.Address      `json:"from"`
	To         *types.Address      `json:"to"`
	Gas        *argUint64          `json:"gas"`
	GasPrice   *argBytes           `json:"gasPrice,omitempty"`
	GasTipCap  *argBytes           `json:"maxFeePerGas,omitempty"`
	GasFeeCap  *argBytes           `json:"maxPriorityFeePerGas,omitempty"`
	Value      *argBytes           `json:"value"`
	Data       *argBytes           `json:"data"`
	Input      *argBytes           `json:"input"`
	Nonce      *argUint64          `json:"nonce"`
	Type       *argUint64          `json:"type"`
	AccessList *types.TxAccessList `json:"accessList,omitempty"`
	ChainID    *argUint64          `json:"chainId,omitempty"`
>>>>>>> 02d39726
}

type progression struct {
	Type          string    `json:"type"`
	StartingBlock argUint64 `json:"startingBlock"`
	CurrentBlock  argUint64 `json:"currentBlock"`
	HighestBlock  argUint64 `json:"highestBlock"`
}

type feeHistoryResult struct {
	OldestBlock   argUint64     `json:"oldestBlock"`
	BaseFeePerGas []argUint64   `json:"baseFeePerGas,omitempty"`
	GasUsedRatio  []float64     `json:"gasUsedRatio"`
	Reward        [][]argUint64 `json:"reward,omitempty"`
}

func convertToArgUint64Slice(slice []uint64) []argUint64 {
	argSlice := make([]argUint64, len(slice))
	for i, value := range slice {
		argSlice[i] = argUint64(value)
	}

	return argSlice
}

func convertToArgUint64SliceSlice(slice [][]uint64) [][]argUint64 {
	argSlice := make([][]argUint64, len(slice))
	for i, value := range slice {
		argSlice[i] = convertToArgUint64Slice(value)
	}

	return argSlice
}

type OverrideAccount struct {
	Nonce     *argUint64                 `json:"nonce"`
	Code      *argBytes                  `json:"code"`
	Balance   *argUint64                 `json:"balance"`
	State     *map[types.Hash]types.Hash `json:"state"`
	StateDiff *map[types.Hash]types.Hash `json:"stateDiff"`
}

func (o *OverrideAccount) ToType() types.OverrideAccount {
	res := types.OverrideAccount{}

	if o.Nonce != nil {
		res.Nonce = (*uint64)(o.Nonce)
	}

	if o.Code != nil {
		res.Code = *o.Code
	}

	if o.Balance != nil {
		res.Balance = new(big.Int).SetUint64(*(*uint64)(o.Balance))
	}

	if o.State != nil {
		res.State = *o.State
	}

	if o.StateDiff != nil {
		res.StateDiff = *o.StateDiff
	}

	return res
}

// StateOverride is the collection of overridden accounts
type StateOverride map[types.Address]OverrideAccount

// MarshalJSON marshals the StateOverride to JSON
func (s StateOverride) MarshalJSON() ([]byte, error) {
	a := defaultArena.Get()
	defer a.Reset()

	o := a.NewObject()

	for addr, obj := range s {
		oo := a.NewObject()
		if obj.Nonce != nil {
			oo.Set("nonce", a.NewString(fmt.Sprintf("0x%x", *obj.Nonce)))
		}

		if obj.Balance != nil {
			oo.Set("balance", a.NewString(fmt.Sprintf("0x%x", obj.Balance)))
		}

		if obj.Code != nil {
			oo.Set("code", a.NewString("0x"+hex.EncodeToString(*obj.Code)))
		}

		if obj.State != nil {
			ooo := a.NewObject()
			for k, v := range *obj.State {
				ooo.Set(k.String(), a.NewString(v.String()))
			}

			oo.Set("state", ooo)
		}

		if obj.StateDiff != nil {
			ooo := a.NewObject()
			for k, v := range *obj.StateDiff {
				ooo.Set(k.String(), a.NewString(v.String()))
			}

			oo.Set("stateDiff", ooo)
		}

		o.Set(addr.String(), oo)
	}

	res := o.MarshalTo(nil)

	defaultArena.Put(a)

	return res, nil
}

// CallMsg contains parameters for contract calls
type CallMsg struct {
	From       types.Address  // the sender of the 'transaction'
	To         *types.Address // the destination contract (nil for contract creation)
	Gas        uint64         // if 0, the call executes with near-infinite gas
	GasPrice   *big.Int       // wei <-> gas exchange ratio
	GasFeeCap  *big.Int       // EIP-1559 fee cap per gas
	GasTipCap  *big.Int       // EIP-1559 tip per gas
	Value      *big.Int       // amount of wei sent along with the call
	Data       []byte         // input data, usually an ABI-encoded contract method invocation
	Type       uint64
	AccessList types.TxAccessList // EIP-2930 access list
}

// MarshalJSON implements the Marshal interface.
func (c *CallMsg) MarshalJSON() ([]byte, error) {
	a := defaultArena.Get()
	defer a.Reset()

	o := a.NewObject()
	o.Set("from", a.NewString(c.From.String()))

	if c.Gas != 0 {
		o.Set("gas", a.NewString(fmt.Sprintf("0x%x", c.Gas)))
	}

	if c.To != nil {
		o.Set("to", a.NewString(c.To.String()))
	}

	if len(c.Data) != 0 {
		o.Set("data", a.NewString("0x"+hex.EncodeToString(c.Data)))
	}

	if c.GasPrice != nil {
		o.Set("gasPrice", a.NewString(fmt.Sprintf("0x%x", c.GasPrice)))
	}

	if c.Value != nil {
		o.Set("value", a.NewString(fmt.Sprintf("0x%x", c.Value)))
	}

	if c.GasFeeCap != nil {
		o.Set("maxFeePerGas", a.NewString(fmt.Sprintf("0x%x", c.GasFeeCap)))
	}

	if c.GasTipCap != nil {
		o.Set("maxPriorityFeePerGas", a.NewString(fmt.Sprintf("0x%x", c.GasTipCap)))
	}

	if c.Type != 0 {
		o.Set("type", a.NewString(fmt.Sprintf("0x%x", c.Type)))
	}

	if c.AccessList != nil {
		o.Set("accessList", c.AccessList.MarshalJSONWith(a))
	}

	res := o.MarshalTo(nil)

	defaultArena.Put(a)

	return res, nil
}

// FeeHistory represents the fee history data returned by an rpc node
type FeeHistory struct {
	OldestBlock  uint64     `json:"oldestBlock"`
	Reward       [][]uint64 `json:"reward,omitempty"`
	BaseFee      []uint64   `json:"baseFeePerGas,omitempty"`
	GasUsedRatio []float64  `json:"gasUsedRatio"`
}

// UnmarshalJSON unmarshals the FeeHistory object from JSON
func (f *FeeHistory) UnmarshalJSON(data []byte) error {
	var raw feeHistoryResult

	if err := json.Unmarshal(data, &raw); err != nil {
		return err
	}

	f.OldestBlock = uint64(raw.OldestBlock)

	if raw.Reward != nil {
		f.Reward = make([][]uint64, 0, len(raw.Reward))

		for _, r := range raw.Reward {
			elem := make([]uint64, 0, len(r))
			for _, i := range r {
				elem = append(elem, uint64(i))
			}

			f.Reward = append(f.Reward, elem)
		}
	}

	f.BaseFee = make([]uint64, 0, len(raw.BaseFeePerGas))
	for _, i := range raw.BaseFeePerGas {
		f.BaseFee = append(f.BaseFee, uint64(i))
	}

	f.GasUsedRatio = raw.GasUsedRatio

	return nil
}

// Transaction is the json rpc transaction object
// (types.Transaction object, expanded with block number, hash and index)
type Transaction struct {
	*types.Transaction

	// BlockNumber is the number of the block in which the transaction was included.
	BlockNumber uint64 `json:"blockNumber"`

	// BlockHash is the hash of the block in which the transaction was included.
	BlockHash types.Hash `json:"blockHash"`

	// TxnIndex is the index of the transaction within the block.
	TxnIndex uint64 `json:"transactionIndex"`
}

// UnmarshalJSON unmarshals the transaction object from JSON
func (t *Transaction) UnmarshalJSON(data []byte) error {
	p := defaultPool.Get()
	defer defaultPool.Put(p)

	v, err := p.Parse(string(data))
	if err != nil {
		return err
	}

	t.Transaction = new(types.Transaction)
	if err := t.Transaction.UnmarshalJSONWith(v); err != nil {
		return err
	}

	if types.HasJSONKey(v, "blockNumber") {
		t.BlockNumber, err = types.UnmarshalJSONUint64(v, "blockNumber")
		if err != nil {
			return err
		}
	}

	if types.HasJSONKey(v, "blockHash") {
		t.BlockHash, err = types.UnmarshalJSONHash(v, "blockHash")
		if err != nil {
			return err
		}
	}

	if types.HasJSONKey(v, "transactionIndex") {
		t.TxnIndex, err = types.UnmarshalJSONUint64(v, "transactionIndex")
		if err != nil {
			return err
		}
	}

	return nil
}<|MERGE_RESOLUTION|>--- conflicted
+++ resolved
@@ -1,11 +1,8 @@
 package jsonrpc
 
 import (
-<<<<<<< HEAD
+	"encoding/json"
 	"errors"
-=======
-	"encoding/json"
->>>>>>> 02d39726
 	"fmt"
 	"math/big"
 	"strconv"
@@ -438,184 +435,6 @@
 
 // txnArgs is the transaction argument for the rpc endpoints
 type txnArgs struct {
-<<<<<<< HEAD
-	From                 *types.Address      `json:"from"`
-	To                   *types.Address      `json:"to"`
-	Gas                  *argUint64          `json:"gas"`
-	GasPrice             *argBytes           `json:"gasPrice"`
-	MaxFeePerGas         *argBytes           `json:"maxFeePerGas"`
-	MaxPriorityFeePerGas *argBytes           `json:"maxPriorityFeePerGas"`
-	Value                *argBytes           `json:"value"`
-	Data                 *argBytes           `json:"data"`
-	Input                *argBytes           `json:"input"`
-	Nonce                *argUint64          `json:"nonce"`
-	Type                 *argUint64          `json:"type"`
-	AccessList           *types.TxAccessList `json:"accessList,omitempty"`
-	ChainID              *argBytes           `json:"chainId,omitempty"`
-}
-
-// data retrieves the transaction calldata. Input field is preferred.
-func (args *txnArgs) data() []byte {
-	if args.Input != nil {
-		return *args.Input
-	}
-
-	if args.Data != nil {
-		return *args.Data
-	}
-
-	return nil
-}
-
-func (args *txnArgs) setDefaults(priceLimit uint64, eth *Eth) error {
-	if err := args.setFeeDefaults(priceLimit, eth.store); err != nil {
-		return err
-	}
-
-	if args.Nonce == nil {
-		args.Nonce = argUintPtr(eth.store.GetNonce(*args.From))
-	}
-
-	if args.Gas == nil {
-		// These fields are immutable during the estimation, safe to
-		// pass the pointer directly.
-		data := args.data()
-		callArgs := txnArgs{
-			From:                 args.From,
-			To:                   args.To,
-			GasPrice:             args.GasPrice,
-			MaxFeePerGas:         args.MaxFeePerGas,
-			MaxPriorityFeePerGas: args.MaxPriorityFeePerGas,
-			Value:                args.Value,
-			Data:                 argBytesPtr(data),
-		}
-
-		estimatedGas, err := eth.EstimateGas(&callArgs, nil)
-		if err != nil {
-			return err
-		}
-
-		estimatedGasUint64, ok := estimatedGas.(argUint64)
-		if !ok {
-			return errors.New("estimated gas not a uint64")
-		}
-
-		args.Gas = &estimatedGasUint64
-	}
-
-	// If chain id is provided, ensure it matches the local chain id. Otherwise, set the local
-	// chain id as the default.
-	want := eth.chainID
-
-	if args.ChainID != nil {
-		have := new(big.Int).SetBytes(*args.ChainID)
-		if have.Uint64() != want {
-			return fmt.Errorf("chainId does not match node's (have=%v, want=%v)", have, want)
-		}
-	} else {
-		args.ChainID = argBytesPtr(new(big.Int).SetUint64(want).Bytes())
-	}
-
-	return nil
-}
-
-// setFeeDefaults fills in default fee values for unspecified tx fields.
-func (args *txnArgs) setFeeDefaults(priceLimit uint64, store ethStore) error {
-	// If both gasPrice and at least one of the EIP-1559 fee parameters are specified, error.
-	if args.GasPrice != nil && (args.MaxFeePerGas != nil || args.MaxPriorityFeePerGas != nil) {
-		return errors.New("both gasPrice and (maxFeePerGas or maxPriorityFeePerGas) specified")
-	}
-
-	// If the tx has completely specified a fee mechanism, no default is needed.
-	// This allows users who are not yet synced past London to get defaults for
-	// other tx values. See https://github.com/ethereum/go-ethereum/pull/23274
-	// for more information.
-	eip1559ParamsSet := args.MaxFeePerGas != nil && args.MaxPriorityFeePerGas != nil
-
-	// Sanity check the EIP-1559 fee parameters if present.
-	if args.GasPrice == nil && eip1559ParamsSet {
-		maxFeePerGas := new(big.Int).SetBytes(*args.MaxFeePerGas)
-		maxPriorityFeePerGas := new(big.Int).SetBytes(*args.MaxPriorityFeePerGas)
-
-		if maxFeePerGas.Sign() == 0 {
-			return errors.New("maxFeePerGas must be non-zero")
-		}
-
-		if maxFeePerGas.Cmp(maxPriorityFeePerGas) < 0 {
-			return fmt.Errorf("maxFeePerGas (%v) < maxPriorityFeePerGas (%v)", args.MaxFeePerGas, args.MaxPriorityFeePerGas)
-		}
-
-		args.Type = argUintPtr(uint64(types.DynamicFeeTxType))
-
-		return nil // No need to set anything, user already set MaxFeePerGas and MaxPriorityFeePerGas
-	}
-
-	// Sanity check the non-EIP-1559 fee parameters.
-	head := store.Header()
-	isLondon := store.GetForksInTime(head.Number).London
-
-	if args.GasPrice != nil && !eip1559ParamsSet {
-		// Zero gas-price is not allowed after London fork
-		if new(big.Int).SetBytes(*args.GasPrice).Sign() == 0 && isLondon {
-			return errors.New("gasPrice must be non-zero after london fork")
-		}
-
-		return nil // No need to set anything, user already set GasPrice
-	}
-
-	// Now attempt to fill in default value depending on whether London is active or not.
-	if isLondon {
-		// London is active, set maxPriorityFeePerGas and maxFeePerGas.
-		if err := args.setLondonFeeDefaults(head, store); err != nil {
-			return err
-		}
-	} else {
-		if args.MaxFeePerGas != nil || args.MaxPriorityFeePerGas != nil {
-			return errors.New("maxFeePerGas and maxPriorityFeePerGas are not valid before London is active")
-		}
-
-		// London not active, set gas price.
-		avgGasPrice := store.GetAvgGasPrice()
-
-		args.GasPrice = argBytesPtr(common.BigMax(new(big.Int).SetUint64(priceLimit), avgGasPrice).Bytes())
-	}
-
-	return nil
-}
-
-// setLondonFeeDefaults fills in reasonable default fee values for unspecified fields.
-func (args *txnArgs) setLondonFeeDefaults(head *types.Header, store ethStore) error {
-	// Set maxPriorityFeePerGas if it is missing.
-	if args.MaxPriorityFeePerGas == nil {
-		tip, err := store.MaxPriorityFeePerGas()
-		if err != nil {
-			return err
-		}
-
-		args.MaxPriorityFeePerGas = argBytesPtr(tip.Bytes())
-	}
-
-	// Set maxFeePerGas if it is missing.
-	if args.MaxFeePerGas == nil {
-		// Set the max fee to be 2 times larger than the previous block's base fee.
-		// The additional slack allows the tx to not become invalidated if the base
-		// fee is rising.
-		val := new(big.Int).Add(
-			new(big.Int).SetBytes(*args.MaxPriorityFeePerGas),
-			new(big.Int).Mul(new(big.Int).SetUint64(head.BaseFee), big.NewInt(2)),
-		)
-		args.MaxFeePerGas = argBytesPtr(val.Bytes())
-	}
-
-	// Both EIP-1559 fee parameters are now set; sanity check them.
-	if new(big.Int).SetBytes(*args.MaxFeePerGas).Cmp(new(big.Int).SetBytes(*args.MaxPriorityFeePerGas)) < 0 {
-		return fmt.Errorf("maxFeePerGas (%v) < maxPriorityFeePerGas (%v)", args.MaxFeePerGas, args.MaxPriorityFeePerGas)
-	}
-
-	args.Type = argUintPtr(uint64(types.DynamicFeeTxType))
-
-	return nil
-=======
 	From       *types.Address      `json:"from"`
 	To         *types.Address      `json:"to"`
 	Gas        *argUint64          `json:"gas"`
@@ -629,7 +448,169 @@
 	Type       *argUint64          `json:"type"`
 	AccessList *types.TxAccessList `json:"accessList,omitempty"`
 	ChainID    *argUint64          `json:"chainId,omitempty"`
->>>>>>> 02d39726
+}
+
+// data retrieves the transaction calldata. Input field is preferred.
+func (args *txnArgs) data() []byte {
+	if args.Input != nil {
+		return *args.Input
+	}
+
+	if args.Data != nil {
+		return *args.Data
+	}
+
+	return nil
+}
+
+func (args *txnArgs) setDefaults(priceLimit uint64, eth *Eth) error {
+	if err := args.setFeeDefaults(priceLimit, eth.store); err != nil {
+		return err
+	}
+
+	if args.Nonce == nil {
+		args.Nonce = argUintPtr(eth.store.GetNonce(*args.From))
+	}
+
+	if args.Gas == nil {
+		// These fields are immutable during the estimation, safe to
+		// pass the pointer directly.
+		data := args.data()
+		callArgs := txnArgs{
+			From:      args.From,
+			To:        args.To,
+			GasPrice:  args.GasPrice,
+			GasFeeCap: args.GasFeeCap,
+			GasTipCap: args.GasTipCap,
+			Value:     args.Value,
+			Data:      argBytesPtr(data),
+		}
+
+		estimatedGas, err := eth.EstimateGas(&callArgs, nil)
+		if err != nil {
+			return err
+		}
+
+		estimatedGasUint64, ok := estimatedGas.(argUint64)
+		if !ok {
+			return errors.New("estimated gas not a uint64")
+		}
+
+		args.Gas = &estimatedGasUint64
+	}
+
+	// If chain id is provided, ensure it matches the local chain id. Otherwise, set the local
+	// chain id as the default.
+	want := eth.chainID
+
+	if args.ChainID != nil {
+		have := new(big.Int).SetUint64(uint64(*args.ChainID))
+		if have.Uint64() != want {
+			return fmt.Errorf("chainId does not match node's (have=%v, want=%v)", have, want)
+		}
+	} else {
+		args.ChainID = argUintPtr(want)
+	}
+
+	return nil
+}
+
+// setFeeDefaults fills in default fee values for unspecified tx fields.
+func (args *txnArgs) setFeeDefaults(priceLimit uint64, store ethStore) error {
+	// If both gasPrice and at least one of the EIP-1559 fee parameters are specified, error.
+	if args.GasPrice != nil && (args.GasFeeCap != nil || args.GasTipCap != nil) {
+		return errors.New("both gasPrice and (maxFeePerGas or maxPriorityFeePerGas) specified")
+	}
+
+	// If the tx has completely specified a fee mechanism, no default is needed.
+	// This allows users who are not yet synced past London to get defaults for
+	// other tx values. See https://github.com/ethereum/go-ethereum/pull/23274
+	// for more information.
+	eip1559ParamsSet := args.GasFeeCap != nil && args.GasTipCap != nil
+
+	// Sanity check the EIP-1559 fee parameters if present.
+	if args.GasPrice == nil && eip1559ParamsSet {
+		maxFeePerGas := new(big.Int).SetBytes(*args.GasFeeCap)
+		maxPriorityFeePerGas := new(big.Int).SetBytes(*args.GasTipCap)
+
+		if maxFeePerGas.Sign() == 0 {
+			return errors.New("maxFeePerGas must be non-zero")
+		}
+
+		if maxFeePerGas.Cmp(maxPriorityFeePerGas) < 0 {
+			return fmt.Errorf("maxFeePerGas (%d) < maxPriorityFeePerGas (%d)", maxFeePerGas, maxPriorityFeePerGas)
+		}
+
+		args.Type = argUintPtr(uint64(types.DynamicFeeTxType))
+
+		return nil // No need to set anything, user already set MaxFeePerGas and MaxPriorityFeePerGas
+	}
+
+	// Sanity check the non-EIP-1559 fee parameters.
+	head := store.Header()
+	isLondon := store.GetForksInTime(head.Number).London
+
+	if args.GasPrice != nil && !eip1559ParamsSet {
+		// Zero gas-price is not allowed after London fork
+		if new(big.Int).SetBytes(*args.GasPrice).Sign() == 0 && isLondon {
+			return errors.New("gasPrice must be non-zero after london fork")
+		}
+
+		return nil // No need to set anything, user already set GasPrice
+	}
+
+	// Now attempt to fill in default value depending on whether London is active or not.
+	if isLondon {
+		// London is active, set maxPriorityFeePerGas and maxFeePerGas.
+		if err := args.setLondonFeeDefaults(head, store); err != nil {
+			return err
+		}
+	} else {
+		if args.GasFeeCap != nil || args.GasTipCap != nil {
+			return errors.New("maxFeePerGas and maxPriorityFeePerGas are not valid before London is active")
+		}
+
+		// London not active, set gas price.
+		avgGasPrice := store.GetAvgGasPrice()
+
+		args.GasPrice = argBytesPtr(common.BigMax(new(big.Int).SetUint64(priceLimit), avgGasPrice).Bytes())
+	}
+
+	return nil
+}
+
+// setLondonFeeDefaults fills in reasonable default fee values for unspecified fields.
+func (args *txnArgs) setLondonFeeDefaults(head *types.Header, store ethStore) error {
+	// Set maxPriorityFeePerGas if it is missing.
+	if args.GasTipCap == nil {
+		tip, err := store.MaxPriorityFeePerGas()
+		if err != nil {
+			return err
+		}
+
+		args.GasTipCap = argBytesPtr(tip.Bytes())
+	}
+
+	// Set maxFeePerGas if it is missing.
+	if args.GasFeeCap == nil {
+		// Set the max fee to be 2 times larger than the previous block's base fee.
+		// The additional slack allows the tx to not become invalidated if the base
+		// fee is rising.
+		val := new(big.Int).Add(
+			new(big.Int).SetBytes(*args.GasTipCap),
+			new(big.Int).Mul(new(big.Int).SetUint64(head.BaseFee), big.NewInt(2)),
+		)
+		args.GasFeeCap = argBytesPtr(val.Bytes())
+	}
+
+	// Both EIP-1559 fee parameters are now set; sanity check them.
+	if new(big.Int).SetBytes(*args.GasFeeCap).Cmp(new(big.Int).SetBytes(*args.GasTipCap)) < 0 {
+		return fmt.Errorf("maxFeePerGas (%v) < maxPriorityFeePerGas (%v)", args.GasFeeCap, args.GasTipCap)
+	}
+
+	args.Type = argUintPtr(uint64(types.DynamicFeeTxType))
+
+	return nil
 }
 
 type progression struct {
@@ -700,6 +681,16 @@
 
 // StateOverride is the collection of overridden accounts
 type StateOverride map[types.Address]OverrideAccount
+
+func (s *StateOverride) ToType() types.StateOverride {
+	res := types.StateOverride{}
+
+	for addr, o := range *s {
+		res[addr] = o.ToType()
+	}
+
+	return res
+}
 
 // MarshalJSON marshals the StateOverride to JSON
 func (s StateOverride) MarshalJSON() ([]byte, error) {
