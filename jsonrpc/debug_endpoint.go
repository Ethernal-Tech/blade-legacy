--- conflicted
+++ resolved
@@ -238,13 +238,8 @@
 	)
 }
 
-<<<<<<< HEAD
-// GetRawHeader retrieves the RLP encoding for a single header.
-func (d *Debug) GetRawHeader(filter BlockNumberOrHash) (interface{}, error) {
-=======
 // GetRawBlock retrieves the RLP encoded for a single block.
 func (d *Debug) GetRawBlock(filter BlockNumberOrHash) (interface{}, error) {
->>>>>>> b0ee4db2
 	return d.throttling.AttemptRequest(
 		context.Background(),
 		func() (interface{}, error) {
@@ -253,16 +248,27 @@
 				return nil, err
 			}
 
-<<<<<<< HEAD
-			return header.MarshalRLP(), nil
-=======
 			block, ok := d.store.GetBlockByHash(header.Hash, true)
 			if !ok {
 				return nil, fmt.Errorf("block %s not found", header.Hash)
 			}
 
 			return block.MarshalRLP(), nil
->>>>>>> b0ee4db2
+		},
+	)
+}
+
+// GetRawHeader retrieves the RLP encoding for a single header.
+func (d *Debug) GetRawHeader(filter BlockNumberOrHash) (interface{}, error) {
+	return d.throttling.AttemptRequest(
+		context.Background(),
+		func() (interface{}, error) {
+			header, err := GetHeaderFromBlockNumberOrHash(filter, d.store)
+			if err != nil {
+				return nil, err
+			}
+
+			return header.MarshalRLP(), nil
 		},
 	)
 }
