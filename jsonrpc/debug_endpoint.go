package jsonrpc

import (
	"context"
	"errors"
	"fmt"
	"math"
	"os"
	"path/filepath"
	"runtime"
	"runtime/debug"
	"time"

	"github.com/0xPolygon/polygon-edge/helper/hex"
	"github.com/0xPolygon/polygon-edge/state"
	"github.com/0xPolygon/polygon-edge/state/runtime/tracer"
	"github.com/0xPolygon/polygon-edge/state/runtime/tracer/calltracer"
	"github.com/0xPolygon/polygon-edge/state/runtime/tracer/structtracer"
	"github.com/0xPolygon/polygon-edge/types"
	"github.com/davecgh/go-spew/spew"
)

const (
	callTracerName = "callTracer"
	blockString    = "block"
	mutexString    = "mutex"
	heapString     = "heap"
	// AccountRangeMaxResults is the maximum number of results to be returned per call
	AccountRangeMaxResults = 256
)

var (
	defaultTraceTimeout = 5 * time.Second

	// ErrExecutionTimeout indicates the execution was terminated due to timeout
	ErrExecutionTimeout = errors.New("execution timeout")
	// ErrTraceGenesisBlock is an error returned when tracing genesis block which can't be traced
	ErrTraceGenesisBlock = errors.New("genesis is not traceable")
	// ErrNoConfig is an error returns when config is empty
	ErrNoConfig = errors.New("missing config object")
)

type debugBlockchainStore interface {
	// Header returns the current header of the chain (genesis if empty)
	Header() *types.Header

	// GetHeaderByNumber gets a header using the provided number
	GetHeaderByNumber(uint64) (*types.Header, bool)

	// GetReceiptsByHash returns the receipts by block hash
	GetReceiptsByHash(types.Hash) ([]*types.Receipt, error)

	// ReadTxLookup returns a block hash in which a given txn was mined
	ReadTxLookup(txnHash types.Hash) (uint64, bool)

	// GetPendingTx returns the transaction by hash in the TxPool (pending txn) [Thread-safe]
	GetPendingTx(txHash types.Hash) (*types.Transaction, bool)

	// Has returns true if the DB does contains the given key.
	Has(hashRoot types.Hash) bool

	// Get gets the value for the given key. It returns ErrNotFound if the
	// DB does not contains the key.
	Get(key string) ([]byte, error)

	// Verbosity sets the log verbosity ceiling.
	Verbosity(level int) (string, error)

	// GetIteratorDumpTree returns a set of accounts based on the given criteria and depends on the starting element.
	GetIteratorDumpTree(block *types.Block, opts *state.DumpInfo) (*state.IteratorDump, error)

	// DumpTree retrieves accounts based on the specified criteria for the given block.
	DumpTree(block *types.Block, opts *state.DumpInfo) (*state.Dump, error)

	// GetModifiedAccountsByHash returns all accounts that have changed between the
	// two blocks specified. A change is defined as a difference in nonce, balance,
	// code hash, or storage hash.
	GetModifiedAccounts(startBlock, endBlock *types.Block) ([]types.Address, error)

	// GetBlockByHash gets a block using the provided hash
	GetBlockByHash(hash types.Hash, full bool) (*types.Block, bool)

	// GetBlockByNumber gets a block using the provided height
	GetBlockByNumber(num uint64, full bool) (*types.Block, bool)

	// TraceBlock traces all transactions in the given block
	TraceBlock(*types.Block, tracer.Tracer) ([]interface{}, error)

	// IntermediateRoots executes a block, and returns a list
	// of intermediate roots: the state root after each transaction.
	IntermediateRoots(*types.Block, tracer.Tracer) ([]types.Hash, error)

	// StorageRangeAt returns the storage at the given block height and transaction index.
	StorageRangeAt(storageRangeResult *state.StorageRangeResult, block *types.Block,
		addr *types.Address, keyStart []byte, txIndex, maxResult int) error

	// TraceTxn traces a transaction in the block, associated with the given hash
	TraceTxn(*types.Block, types.Hash, tracer.Tracer) (interface{}, error)

	// TraceCall traces a single call at the point when the given header is mined
	TraceCall(*types.Transaction, *types.Header, tracer.Tracer) (interface{}, error)
}

type debugTxPoolStore interface {
	GetNonce(types.Address) uint64
}

type debugStateStore interface {
	GetAccount(root types.Hash, addr types.Address) (*Account, error)
}

type debugStore interface {
	debugBlockchainStore
	debugTxPoolStore
	debugStateStore
}

// Debug is the debug jsonrpc endpoint
type Debug struct {
	store        debugStore
	throttling   *Throttling
	handler      *DebugHandler
	ReadFileFunc func(filename string) ([]byte, error)
}

func NewDebug(store debugStore, requestsPerSecond uint64) *Debug {
	return &Debug{
		store:        store,
		throttling:   NewThrottling(requestsPerSecond, time.Second),
		handler:      new(DebugHandler),
		ReadFileFunc: os.ReadFile,
	}
}

// CpuProfile turns on CPU profiling for nsec seconds and writes
// profile data to file.
//
//nolint:stylecheck
func (d *Debug) CpuProfile(file string, nsec int64) (interface{}, error) {
	return d.throttling.AttemptRequest(
		context.Background(),
		func() (interface{}, error) {
			if err := d.handler.StartCPUProfile(file); err != nil {
				return nil, err
			}

			time.Sleep(time.Duration(nsec) * time.Second)

			if err := d.handler.StopCPUProfile(); err != nil {
				return nil, err
			}

			absPath, err := filepath.Abs(file)
			if err != nil {
				return nil, err
			}

			return absPath, nil
		},
	)
}

// FreeOSMemory forces a garbage collection.
func (d *Debug) FreeOSMemory() (interface{}, error) {
	return d.throttling.AttemptRequest(
		context.Background(),
		func() (interface{}, error) {
			debug.FreeOSMemory()

			return nil, nil
		},
	)
}

// GcStats returns GC statistics.
func (d *Debug) GcStats() (interface{}, error) {
	return d.throttling.AttemptRequest(
		context.Background(),
		func() (interface{}, error) {
			s := new(debug.GCStats)
			debug.ReadGCStats(s)

			return s, nil
		},
	)
}

// MemStats returns detailed runtime memory statistics.
func (d *Debug) MemStats() (interface{}, error) {
	return d.throttling.AttemptRequest(
		context.Background(),
		func() (interface{}, error) {
			s := new(runtime.MemStats)
			runtime.ReadMemStats(s)

			return s, nil
		},
	)
}

// MutexProfile turns on mutex profiling for nsec seconds and writes profile data to file.
// It uses a profile rate of 1 for most accurate information. If a different rate is
// desired, set the rate and write the profile manually.
func (d *Debug) MutexProfile(file string, nsec int64) (interface{}, error) {
	return d.throttling.AttemptRequest(
		context.Background(),
		func() (interface{}, error) {
			runtime.SetMutexProfileFraction(1)
			time.Sleep(time.Duration(nsec) * time.Second)
			defer runtime.SetMutexProfileFraction(0)

			absPath, err := filepath.Abs(file)
			if err != nil {
				return nil, err
			}

			return absPath, writeProfile(mutexString, file)
		},
	)
}

// BlockProfile turns on goroutine profiling for nsec seconds and writes profile data to
// file. It uses a profile rate of 1 for most accurate information. If a different rate is
// desired, set the rate and write the profile manually.
func (d *Debug) BlockProfile(file string, nsec int64) (interface{}, error) {
	return d.throttling.AttemptRequest(
		context.Background(),
		func() (interface{}, error) {
			runtime.SetBlockProfileRate(1)
			time.Sleep(time.Duration(nsec) * time.Second)

			defer runtime.SetBlockProfileRate(0)

			absPath, err := filepath.Abs(file)
			if err != nil {
				return nil, err
			}

			return absPath, writeProfile(blockString, file)
		},
	)
}

// SetBlockProfileRate sets the rate of goroutine block profile data collection.
// rate 0 disables block profiling.
func (d *Debug) SetBlockProfileRate(rate int) (interface{}, error) {
	return d.throttling.AttemptRequest(
		context.Background(),
		func() (interface{}, error) {
			runtime.SetBlockProfileRate(rate)

			return nil, nil
		},
	)
}

// SetGCPercent sets the garbage collection target percentage. It returns the previous
// setting. A negative value disables GC.
func (d *Debug) SetGCPercent(v int) (interface{}, error) {
	return d.throttling.AttemptRequest(
		context.Background(),
		func() (interface{}, error) {
			return debug.SetGCPercent(v), nil
		},
	)
}

// SetMutexProfileFraction sets the rate of mutex profiling.
func (d *Debug) SetMutexProfileFraction(rate int) (interface{}, error) {
	return d.throttling.AttemptRequest(
		context.Background(),
		func() (interface{}, error) {
			runtime.SetMutexProfileFraction(rate)

			return nil, nil
		},
	)
}

// StartCPUProfile turns on CPU profiling, writing to the given file.
func (d *Debug) StartCPUProfile(file string) (interface{}, error) {
	return d.throttling.AttemptRequest(
		context.Background(),
		func() (interface{}, error) {
			if err := d.handler.StartCPUProfile(file); err != nil {
				return nil, err
			}

			absPath, err := filepath.Abs(file)
			if err != nil {
				return nil, err
			}

			return absPath, nil
		},
	)
}

// GoTrace turns on tracing for nsec seconds and writes
func (d *Debug) GoTrace(file string, nsec int64) (interface{}, error) {
	return d.throttling.AttemptRequest(
		context.Background(),
		func() (interface{}, error) {
			if err := d.handler.StartGoTrace(file); err != nil {
				return nil, err
			}

			time.Sleep(time.Duration(nsec) * time.Second)

			if err := d.handler.StopGoTrace(); err != nil {
				return nil, err
			}

			absPath, err := filepath.Abs(file)
			if err != nil {
				return nil, err
			}

			return absPath, nil
		},
	)
}

// PrintBlock retrieves a block and returns its pretty printed form.
func (d *Debug) PrintBlock(number uint64) (interface{}, error) {
	return d.throttling.AttemptRequest(
		context.Background(),
		func() (interface{}, error) {
			block, ok := d.store.GetBlockByNumber(number, true)
			if !ok {
				return nil, fmt.Errorf("block %d not found", number)
			}

			return spew.Sdump(block), nil
		},
	)
}

// StartGoTrace turns on tracing, writing to the given file.
func (d *Debug) StartGoTrace(file string) (interface{}, error) {
	return d.throttling.AttemptRequest(
		context.Background(),
		func() (interface{}, error) {
			if err := d.handler.StartGoTrace(file); err != nil {
				return nil, err
			}

			absPath, err := filepath.Abs(file)
			if err != nil {
				return nil, err
			}

			return absPath, nil
		},
	)
}

// StopCPUProfile stops an ongoing CPU profile.
func (d *Debug) StopCPUProfile() (interface{}, error) {
	return d.throttling.AttemptRequest(
		context.Background(),
		func() (interface{}, error) {
			if err := d.handler.StopCPUProfile(); err != nil {
				return nil, err
			}

			return nil, nil
		},
	)
}

// StopGoTrace stops an ongoing trace.
func (d *Debug) StopGoTrace() (interface{}, error) {
	return d.throttling.AttemptRequest(
		context.Background(),
		func() (interface{}, error) {
			if err := d.handler.StopGoTrace(); err != nil {
				return nil, err
			}

			return nil, nil
		},
	)
}

// WriteBlockProfile writes a goroutine blocking profile to the given file.
func (d *Debug) WriteBlockProfile(file string) (interface{}, error) {
	return d.throttling.AttemptRequest(
		context.Background(),
		func() (interface{}, error) {
			absPath, err := filepath.Abs(file)
			if err != nil {
				return nil, err
			}

			return absPath, writeProfile(blockString, file)
		},
	)
}

// WriteMemProfile writes an allocation profile to the given file.
// Note that the profiling rate cannot be set through the API,
// it must be set on the command line.
// WriteBlockProfile writes a goroutine blocking profile to the given file.
func (d *Debug) WriteMemProfile(file string) (interface{}, error) {
	return d.throttling.AttemptRequest(
		context.Background(),
		func() (interface{}, error) {
			absPath, err := filepath.Abs(file)
			if err != nil {
				return nil, err
			}

			return absPath, writeProfile(heapString, file)
		},
	)
}

// WriteMutexProfile writes a goroutine blocking profile to the given file.
func (d *Debug) WriteMutexProfile(file string) (interface{}, error) {
	return d.throttling.AttemptRequest(
		context.Background(),
		func() (interface{}, error) {
			absPath, err := filepath.Abs(file)
			if err != nil {
				return nil, err
			}

			return absPath, writeProfile(mutexString, file)
		},
	)
}

// Stacks returns a printed representation of the stacks of all goroutines. It
// also permits the following optional filters to be used:
//   - filter: boolean expression of packages to filter for
func (d *Debug) Stacks(filter *string) (interface{}, error) {
	return d.throttling.AttemptRequest(
		context.Background(),
		func() (interface{}, error) {
			return d.handler.Stacks(filter)
		},
	)
}

type TraceConfig struct {
	EnableMemory      bool    `json:"enableMemory"`
	DisableStack      bool    `json:"disableStack"`
	DisableStorage    bool    `json:"disableStorage"`
	EnableReturnData  bool    `json:"enableReturnData"`
	DisableStructLogs bool    `json:"disableStructLogs"`
	Timeout           *string `json:"timeout"`
	Tracer            string  `json:"tracer"`
}

func (d *Debug) TraceBlockByNumber(
	blockNumber BlockNumber,
	config *TraceConfig,
) (interface{}, error) {
	return d.throttling.AttemptRequest(
		context.Background(),
		func() (interface{}, error) {
			num, err := GetNumericBlockNumber(blockNumber, d.store)
			if err != nil {
				return nil, err
			}

			block, ok := d.store.GetBlockByNumber(num, true)
			if !ok {
				return nil, fmt.Errorf("block %d not found", num)
			}

			return d.traceBlock(block, config)
		},
	)
}

func (d *Debug) TraceBlockByHash(
	blockHash types.Hash,
	config *TraceConfig,
) (interface{}, error) {
	return d.throttling.AttemptRequest(
		context.Background(),
		func() (interface{}, error) {
			block, ok := d.store.GetBlockByHash(blockHash, true)
			if !ok {
				return nil, fmt.Errorf("block %s not found", blockHash)
			}

			return d.traceBlock(block, config)
		},
	)
}

func (d *Debug) TraceBlock(
	input string,
	config *TraceConfig,
) (interface{}, error) {
	return d.throttling.AttemptRequest(
		context.Background(),
		func() (interface{}, error) {
			blockByte, decodeErr := hex.DecodeHex(input)
			if decodeErr != nil {
				return nil, fmt.Errorf("unable to decode block, %w", decodeErr)
			}

			block := &types.Block{}
			if err := block.UnmarshalRLP(blockByte); err != nil {
				return nil, err
			}

			return d.traceBlock(block, config)
		},
	)
}

func (d *Debug) TraceBlockFromFile(
	input string,
	config *TraceConfig,
) (interface{}, error) {
	return d.throttling.AttemptRequest(
		context.Background(),
		func() (interface{}, error) {
			blockByte, decodeErr := d.ReadFileFunc(input)
			if decodeErr != nil {
				return nil, fmt.Errorf("could not read file: %w", decodeErr)
			}

			block := &types.Block{}
			if err := block.UnmarshalRLP(blockByte); err != nil {
				return nil, err
			}

			return d.traceBlock(block, config)
		},
	)
}

func (d *Debug) TraceTransaction(
	txHash types.Hash,
	config *TraceConfig,
) (interface{}, error) {
	return d.throttling.AttemptRequest(
		context.Background(),
		func() (interface{}, error) {
			tx, block := GetTxAndBlockByTxHash(txHash, d.store)
			if tx == nil {
				return nil, fmt.Errorf("tx %s not found", txHash.String())
			}

			if block.Number() == 0 {
				return nil, ErrTraceGenesisBlock
			}

			tracer, cancel, err := newTracer(config)
			if err != nil {
				return nil, err
			}

			defer cancel()

			return d.store.TraceTxn(block, tx.Hash(), tracer)
		},
	)
}

func (d *Debug) TraceCall(
	arg *txnArgs,
	filter BlockNumberOrHash,
	config *TraceConfig,
) (interface{}, error) {
	return d.throttling.AttemptRequest(
		context.Background(),
		func() (interface{}, error) {
			header, err := GetHeaderFromBlockNumberOrHash(filter, d.store)
			if err != nil {
				return nil, ErrHeaderNotFound
			}

			tx, err := DecodeTxn(arg, d.store, true)
			if err != nil {
				return nil, err
			}

			// If the caller didn't supply the gas limit in the message, then we set it to maximum possible => block gas limit
			if tx.Gas() == 0 {
				tx.SetGas(header.GasLimit)
			}

			tracer, cancel, err := newTracer(config)
			if err != nil {
				return nil, err
			}

			defer cancel()

			return d.store.TraceCall(tx, header, tracer)
		},
	)
}

// GetRawBlock retrieves the RLP encoded for a single block.
func (d *Debug) GetRawBlock(filter BlockNumberOrHash) (interface{}, error) {
	return d.throttling.AttemptRequest(
		context.Background(),
		func() (interface{}, error) {
			header, err := GetHeaderFromBlockNumberOrHash(filter, d.store)
			if err != nil {
				return nil, err
			}

			block, ok := d.store.GetBlockByHash(header.Hash, true)
			if !ok {
				return nil, fmt.Errorf("block %s not found", header.Hash)
			}

			return block.MarshalRLP(), nil
		},
	)
}

// GetRawHeader retrieves the RLP encoding for a single header.
func (d *Debug) GetRawHeader(filter BlockNumberOrHash) (interface{}, error) {
	return d.throttling.AttemptRequest(
		context.Background(),
		func() (interface{}, error) {
			header, err := GetHeaderFromBlockNumberOrHash(filter, d.store)
			if err != nil {
				return nil, err
			}

			return header.MarshalRLP(), nil
		},
	)
}

// GetRawTransaction returns the bytes of the transaction for the given hash.
func (d *Debug) GetRawTransaction(txHash types.Hash) (interface{}, error) {
	return d.throttling.AttemptRequest(
		context.Background(),
		func() (interface{}, error) {
			tx, _ := GetTxAndBlockByTxHash(txHash, d.store)
			if tx == nil {
				tx, _ = d.store.GetPendingTx(txHash)
			}

			if tx == nil {
				return nil, nil
			}

			return tx.MarshalRLP(), nil
		},
	)
}

// GetRawReceipts retrieves the binary-encoded receipts of a single block.
func (d *Debug) GetRawReceipts(filter BlockNumberOrHash) (interface{}, error) {
	return d.throttling.AttemptRequest(
		context.Background(),
		func() (interface{}, error) {
			header, err := GetHeaderFromBlockNumberOrHash(filter, d.store)
			if err != nil {
				return nil, err
			}

			receipts, err := d.store.GetReceiptsByHash(header.Hash)
			if err != nil {
				return nil, err
			}

			result := make([][]byte, len(receipts))

			for i, receipt := range receipts {
				result[i] = receipt.MarshalRLP()
			}

			return result, nil
		},
	)
}

// AccountRange enumerates all accounts in the given block and start point in paging request
func (d *Debug) AccountRange(filter BlockNumberOrHash, start []byte, maxResults int, noCode,
	noStorage, incompletes bool) (interface{}, error) {
	return d.throttling.AttemptRequest(
		context.Background(),
		func() (interface{}, error) {
			header, err := GetHeaderFromBlockNumberOrHash(filter, d.store)
			if err != nil {
				return state.IteratorDump{}, fmt.Errorf("failed to get header: %w", err)
			}

			block, ok := d.store.GetBlockByHash(header.Hash, true)
			if !ok {
				return state.IteratorDump{}, fmt.Errorf("block not found for hash %s", header.Hash.String())
			}

			if maxResults <= 0 || maxResults > AccountRangeMaxResults {
				maxResults = AccountRangeMaxResults
			}

			opts := &state.DumpInfo{
				SkipCode:          noCode,
				SkipStorage:       noStorage,
				OnlyWithAddresses: !incompletes,
				Start:             start,
				Max:               maxResults,
			}

			iDump, err := d.store.GetIteratorDumpTree(block, opts)
			if err != nil {
				return state.IteratorDump{}, fmt.Errorf("failed to get iterator dump tree: %w", err)
			}

			return iDump, nil
		},
	)
}

// DumpBlock retrieves the entire state of the database at a given block.
func (d *Debug) DumpBlock(blockNumber BlockNumber) (interface{}, error) {
	return d.throttling.AttemptRequest(
		context.Background(),
		func() (interface{}, error) {
			num, err := GetNumericBlockNumber(blockNumber, d.store)
			if err != nil {
				return nil, fmt.Errorf("failed to get block number: %w", err)
			}

			block, ok := d.store.GetBlockByNumber(num, true)
			if !ok {
				return nil, fmt.Errorf("block not found for number %d", num)
			}

			opts := &state.DumpInfo{
				OnlyWithAddresses: true,
				Max:               AccountRangeMaxResults,
			}

			dump, err := d.store.DumpTree(block, opts)
			if err != nil {
				return nil, fmt.Errorf("failed to dump tree: %w", err)
			}

			return dump, nil
		},
	)
}

// Verbosity sets the log verbosity ceiling. The verbosity of individual packages
// and source files can be raised using Vmodule.
func (d *Debug) Verbosity(level int) (interface{}, error) {
	return d.throttling.AttemptRequest(
		context.Background(),
		func() (interface{}, error) {
			return d.store.Verbosity(level)
		},
	)
}

// IntermediateRoots executes a block, and returns a list
// of intermediate roots: the state root after each transaction.
func (d *Debug) IntermediateRoots(
	blockHash types.Hash,
	config *TraceConfig,
) (interface{}, error) {
	return d.throttling.AttemptRequest(
		context.Background(),
		func() (interface{}, error) {
			block, ok := d.store.GetBlockByHash(blockHash, true)
			if !ok {
				return nil, fmt.Errorf("block %s not found", blockHash)
			}

			if block.Number() == 0 {
				return nil, ErrTraceGenesisBlock
			}

			tracer, cancel, err := newTracer(config)
			if err != nil {
				return nil, err
			}

			defer cancel()

			return d.store.IntermediateRoots(block, tracer)
		},
	)
}

// GetAccessibleState returns the first number where the node has accessible
// state on disk. Note this being the post-state of that block and the pre-state
// of the next block.
// The (from, to) parameters are the sequence of blocks to search, which can go
// either forwards or backwards
func (d *Debug) GetAccessibleState(from, to BlockNumber) (interface{}, error) {
	return d.throttling.AttemptRequest(
		context.Background(),
		func() (interface{}, error) {
			getBlockNumber := func(num BlockNumber) (int64, error) {
				n, err := GetNumericBlockNumber(num, d.store)
				if err != nil {
					return 0, fmt.Errorf("failed to get block number: %w", err)
				}

				if n > math.MaxInt64 {
					return 0, fmt.Errorf("block number %d overflows int64", n)
				}

				return int64(n), nil
			}

			// Get start and end block numbers
			start, err := getBlockNumber(from)
			if err != nil {
				return 0, err
			}

			end, err := getBlockNumber(to)
			if err != nil {
				return 0, err
			}

			if start == end {
				if start < 0 {
					return 0, fmt.Errorf("block number overflow: %d", start)
				}

				blockStart := uint64(start)

				h, ok := d.store.GetHeaderByNumber(blockStart)
				if ok {
					if d.store.Has(h.StateRoot) {
						return blockStart, nil
					}
				}

				return 0, fmt.Errorf("no accessible state found in the block %d", start)
			}

			delta := int64(1)
			if start > end {
				delta = -1
			}

			for i := start; i != end; i += delta {
				if i < 0 {
					return 0, fmt.Errorf("block number overflow: %d", i)
				}

				blockNum := uint64(i)
				h, ok := d.store.GetHeaderByNumber(blockNum)

				if !ok {
					return 0, fmt.Errorf("missing header for block number %d", i)
				}

				if d.store.Has(h.StateRoot) {
					return blockNum, nil
				}
			}

			// No state found
			return 0, fmt.Errorf("no accessible state found between the block numbers %d and %d", start, end)
		},
	)
}

// DbGet returns the raw value of a key stored in the database.
//
//nolint:stylecheck
func (d *Debug) DbGet(key string) (interface{}, error) {
	return d.throttling.AttemptRequest(
		context.Background(),
		func() (interface{}, error) {
			return d.store.Get(key)
		},
	)
}

<<<<<<< HEAD
// GetModifiedAccountsByHash returns all accounts that have changed between the
// two blocks specified. A change is defined as a difference in nonce, balance,
// code hash, or storage hash.
//
// With one parameter, returns the list of accounts modified in the specified block.
func (d *Debug) GetModifiedAccountsByHash(startHash types.Hash, endHash *types.Hash) (interface{}, error) {
	return d.throttling.AttemptRequest(
		context.Background(),
		func() (interface{}, error) {
			startBlock, ok := d.store.GetBlockByHash(startHash, true)
			if !ok {
				return nil, fmt.Errorf("start block %s not found", startHash)
			}

			var endBlock *types.Block
			if endHash == nil {
				endBlock = startBlock

				startBlock, ok = d.store.GetBlockByHash(startBlock.Header.ParentHash, true)
				if !ok {
					return nil, fmt.Errorf("parent block %s not found", endBlock.Header.ParentHash.String())
				}
			} else {
				endBlock, ok = d.store.GetBlockByHash(*endHash, true)
				if !ok {
					return nil, fmt.Errorf("end block %s not found", *endHash)
				}
			}

			return d.store.GetModifiedAccounts(startBlock, endBlock)
		},
	)
}

// GetModifiedAccountsByNumber returns all accounts that have changed between the
// two blocks specified. A change is defined as a difference in nonce, balance,
// code hash, or storage hash.
//
// With one parameter, returns the list of accounts modified in the specified block.
func (d *Debug) GetModifiedAccountsByNumber(startNum uint64, endNum *uint64) (interface{}, error) {
	return d.throttling.AttemptRequest(
		context.Background(),
		func() (interface{}, error) {
			startBlock, ok := d.store.GetBlockByNumber(startNum, true)
			if !ok {
				return nil, fmt.Errorf("startBlock %d not found", startNum)
			}

			var endBlock *types.Block
			if endNum == nil {
				endBlock = startBlock

				startBlock, ok = d.store.GetBlockByHash(startBlock.Header.ParentHash, true)
				if !ok {
					return nil, fmt.Errorf("parent block %s not found", endBlock.Header.ParentHash)
				}
			} else {
				endBlock, ok = d.store.GetBlockByNumber(*endNum, true)
				if !ok {
					return nil, fmt.Errorf("end block %d not found", *endNum)
				}
			}

			return d.store.GetModifiedAccounts(startBlock, endBlock)
=======
// StorageRangeAt returns the storage at the given block height and transaction index.
func (d *Debug) StorageRangeAt(blockHash types.Hash, txIndex int, contractAddress types.Address,
	keyStart []byte, maxResult int) (interface{}, error) {
	return d.throttling.AttemptRequest(
		context.Background(),
		func() (interface{}, error) {
			storageRangeResult := state.StorageRangeResult{}

			block, ok := d.store.GetBlockByHash(blockHash, true)
			if !ok {
				return nil, fmt.Errorf("block %s not found", blockHash)
			}

			err := d.store.StorageRangeAt(&storageRangeResult, block, &contractAddress, keyStart, txIndex, maxResult)

			return storageRangeResult, err
>>>>>>> eb1a7128
		},
	)
}

func (d *Debug) traceBlock(
	block *types.Block,
	config *TraceConfig,
) (interface{}, error) {
	if block.Number() == 0 {
		return nil, ErrTraceGenesisBlock
	}

	tracer, cancel, err := newTracer(config)
	if err != nil {
		return nil, err
	}

	defer cancel()

	return d.store.TraceBlock(block, tracer)
}

// newTracer creates new tracer by config
func newTracer(config *TraceConfig) (
	tracer.Tracer,
	context.CancelFunc,
	error,
) {
	var (
		timeout = defaultTraceTimeout
		err     error
	)

	if config == nil {
		return nil, nil, ErrNoConfig
	}

	if config.Timeout != nil {
		if timeout, err = time.ParseDuration(*config.Timeout); err != nil {
			return nil, nil, err
		}
	}

	var tracer tracer.Tracer

	if config.Tracer == callTracerName {
		tracer = &calltracer.CallTracer{}
	} else {
		tracer = structtracer.NewStructTracer(structtracer.Config{
			EnableMemory:     config.EnableMemory && !config.DisableStructLogs,
			EnableStack:      !config.DisableStack && !config.DisableStructLogs,
			EnableStorage:    !config.DisableStorage && !config.DisableStructLogs,
			EnableReturnData: config.EnableReturnData,
			EnableStructLogs: !config.DisableStructLogs,
		})
	}

	timeoutCtx, cancel := context.WithTimeout(context.Background(), timeout)

	go func() {
		<-timeoutCtx.Done()

		if errors.Is(timeoutCtx.Err(), context.DeadlineExceeded) {
			tracer.Cancel(ErrExecutionTimeout)
		}
	}()

	// cancellation of context is done by caller
	return tracer, cancel, nil
}<|MERGE_RESOLUTION|>--- conflicted
+++ resolved
@@ -878,7 +878,26 @@
 	)
 }
 
-<<<<<<< HEAD
+// StorageRangeAt returns the storage at the given block height and transaction index.
+func (d *Debug) StorageRangeAt(blockHash types.Hash, txIndex int, contractAddress types.Address,
+	keyStart []byte, maxResult int) (interface{}, error) {
+	return d.throttling.AttemptRequest(
+		context.Background(),
+		func() (interface{}, error) {
+			storageRangeResult := state.StorageRangeResult{}
+
+			block, ok := d.store.GetBlockByHash(blockHash, true)
+			if !ok {
+				return nil, fmt.Errorf("block %s not found", blockHash)
+			}
+
+			err := d.store.StorageRangeAt(&storageRangeResult, block, &contractAddress, keyStart, txIndex, maxResult)
+
+			return storageRangeResult, err
+		},
+	)
+}
+
 // GetModifiedAccountsByHash returns all accounts that have changed between the
 // two blocks specified. A change is defined as a difference in nonce, balance,
 // code hash, or storage hash.
@@ -943,24 +962,6 @@
 			}
 
 			return d.store.GetModifiedAccounts(startBlock, endBlock)
-=======
-// StorageRangeAt returns the storage at the given block height and transaction index.
-func (d *Debug) StorageRangeAt(blockHash types.Hash, txIndex int, contractAddress types.Address,
-	keyStart []byte, maxResult int) (interface{}, error) {
-	return d.throttling.AttemptRequest(
-		context.Background(),
-		func() (interface{}, error) {
-			storageRangeResult := state.StorageRangeResult{}
-
-			block, ok := d.store.GetBlockByHash(blockHash, true)
-			if !ok {
-				return nil, fmt.Errorf("block %s not found", blockHash)
-			}
-
-			err := d.store.StorageRangeAt(&storageRangeResult, block, &contractAddress, keyStart, txIndex, maxResult)
-
-			return storageRangeResult, err
->>>>>>> eb1a7128
 		},
 	)
 }
