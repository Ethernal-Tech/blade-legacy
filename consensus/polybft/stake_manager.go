--- conflicted
+++ resolved
@@ -13,7 +13,6 @@
 	"github.com/0xPolygon/polygon-edge/consensus/polybft/bitmap"
 	"github.com/0xPolygon/polygon-edge/consensus/polybft/contractsapi"
 	"github.com/0xPolygon/polygon-edge/consensus/polybft/validator"
-	"github.com/0xPolygon/polygon-edge/crypto"
 	"github.com/0xPolygon/polygon-edge/helper/hex"
 	"github.com/0xPolygon/polygon-edge/types"
 	"github.com/hashicorp/go-hclog"
@@ -68,10 +67,6 @@
 type stakeManager struct {
 	logger                   hclog.Logger
 	state                    *State
-<<<<<<< HEAD
-	key                      crypto.Key
-=======
->>>>>>> e6f539cf
 	stakeManagerContractAddr types.Address
 	polybftBackend           polybftBackend
 	blockchain               blockchainBackend
