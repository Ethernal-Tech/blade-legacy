---
name: Unit Tests
on: # yamllint disable-line rule:truthy
  workflow_call:
    outputs:
      workflow_output:
        description: Unit Tests output
        value: ${{ jobs.unit_test.outputs.test_output_failure }}

jobs:
  unit_test:
    name: Run Unit Tests
    runs-on: ubuntu-latest
    outputs:
      test_output_failure: ${{ steps.run_tests_failure.outputs.test_output }}
    steps:
      - name: Checkout Code
        uses: actions/checkout@v4.1.1
        with:
          submodules: recursive
          fetch-depth: 0  # Shallow clones should be disabled for a better relevancy of analysis
      - name: Setup Go
        uses: actions/setup-go@v5.0.0
        with:
<<<<<<< HEAD
          go-version: 1.21.x
      - name: Install Cardano tools
        uses: milos-ethernal/cardano-node-action@5a3bce7266cc1500d96e8fa63b3bb97135988482
=======
          go-version: ${{ vars.GOLANG_VERSION }}
>>>>>>> e5c90382
      - name: Install Dependencies
        run: ./setup-ci.sh
      - name: Run Go Test
        run: make unit-test
      - name: Run Go Test Failed
        if: failure()
        id: run_tests_failure
        run: echo "test_output=false" >> $GITHUB_OUTPUT<|MERGE_RESOLUTION|>--- conflicted
+++ resolved
@@ -22,13 +22,9 @@
       - name: Setup Go
         uses: actions/setup-go@v5.0.0
         with:
-<<<<<<< HEAD
-          go-version: 1.21.x
+          go-version: ${{ vars.GOLANG_VERSION }}
       - name: Install Cardano tools
         uses: milos-ethernal/cardano-node-action@5a3bce7266cc1500d96e8fa63b3bb97135988482
-=======
-          go-version: ${{ vars.GOLANG_VERSION }}
->>>>>>> e5c90382
       - name: Install Dependencies
         run: ./setup-ci.sh
       - name: Run Go Test
