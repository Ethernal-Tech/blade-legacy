--- conflicted
+++ resolved
@@ -893,15 +893,11 @@
 		BlockRangeLimit:          s.config.JSONRPC.BlockRangeLimit,
 		ConcurrentRequestsDebug:  s.config.JSONRPC.ConcurrentRequestsDebug,
 		WebSocketReadLimit:       s.config.JSONRPC.WebSocketReadLimit,
-<<<<<<< HEAD
-		SecretsManager:           s.secretsManager,
-		TxSigner:                 txSigner,
-=======
 		UseTLS:                   s.config.UseTLS,
 		TLSCertFile:              s.config.TLSCertFile,
 		TLSKeyFile:               s.config.TLSKeyFile,
 		SecretsManager:           s.secretsManager,
->>>>>>> 02d39726
+		TxSigner:                 txSigner,
 	}
 
 	srv, err := jsonrpc.NewJSONRPC(s.logger, conf)
