package server

import (
	"context"
	"encoding/json"
	"errors"
	"fmt"
	"math/big"
	"net"
	"net/http"
	"os"
	"path/filepath"
	"time"

	"github.com/0xPolygon/polygon-edge/blockchain/storagev2"
	"github.com/0xPolygon/polygon-edge/blockchain/storagev2/leveldb"
	"github.com/0xPolygon/polygon-edge/blockchain/storagev2/memory"
	consensusPolyBFT "github.com/0xPolygon/polygon-edge/consensus/polybft"
	"github.com/0xPolygon/polygon-edge/forkmanager"
	"github.com/0xPolygon/polygon-edge/gasprice"

	"github.com/0xPolygon/polygon-edge/archive"
	"github.com/0xPolygon/polygon-edge/blockchain"
	"github.com/0xPolygon/polygon-edge/chain"
	"github.com/0xPolygon/polygon-edge/consensus"
	"github.com/0xPolygon/polygon-edge/contracts"
	"github.com/0xPolygon/polygon-edge/crypto"
	"github.com/0xPolygon/polygon-edge/helper/common"
	"github.com/0xPolygon/polygon-edge/helper/progress"
	"github.com/0xPolygon/polygon-edge/jsonrpc"
	"github.com/0xPolygon/polygon-edge/network"
	"github.com/0xPolygon/polygon-edge/secrets"
	"github.com/0xPolygon/polygon-edge/server/proto"
	"github.com/0xPolygon/polygon-edge/state"
	itrie "github.com/0xPolygon/polygon-edge/state/immutable-trie"
	"github.com/0xPolygon/polygon-edge/state/runtime"
	"github.com/0xPolygon/polygon-edge/state/runtime/addresslist"
	"github.com/0xPolygon/polygon-edge/state/runtime/tracer"
	"github.com/0xPolygon/polygon-edge/txpool"
	"github.com/0xPolygon/polygon-edge/types"
	"github.com/0xPolygon/polygon-edge/validate"
	"github.com/hashicorp/go-hclog"
	"github.com/prometheus/client_golang/prometheus"
	"github.com/prometheus/client_golang/prometheus/promhttp"
	"google.golang.org/grpc"
)

var (
	errBlockTimeMissing = errors.New("block time configuration is missing")
	errBlockTimeInvalid = errors.New("block time configuration is invalid")
)

// Server is the central manager of the blockchain client
type Server struct {
	logger       hclog.Logger
	config       *Config
	state        state.State
	stateStorage itrie.Storage

	consensus consensus.Consensus

	// blockchain stack
	blockchain *blockchain.Blockchain
	chain      *chain.Chain

	// state executor
	executor *state.Executor

	// jsonrpc stack
	jsonrpcServer *jsonrpc.JSONRPC

	// system grpc server
	grpcServer *grpc.Server

	// libp2p network
	network *network.Server

	// transaction pool
	txpool *txpool.TxPool

	prometheusServer *http.Server

	// secrets manager
	secretsManager secrets.SecretsManager

	// restore
	restoreProgression *progress.ProgressionWrapper

	// gasHelper is providing functions regarding gas and fees
	gasHelper *gasprice.GasHelper
}

// newFileLogger returns logger instance that writes all logs to a specified file.
// If log file can't be created, it returns an error
func newFileLogger(config *Config) (hclog.Logger, error) {
	logFileWriter, err := os.Create(config.LogFilePath)
	if err != nil {
		return nil, fmt.Errorf("could not create log file, %w", err)
	}

	return hclog.New(&hclog.LoggerOptions{
		Name:       "polygon",
		Level:      config.LogLevel,
		Output:     logFileWriter,
		JSONFormat: config.JSONLogFormat,
	}), nil
}

// newCLILogger returns minimal logger instance that sends all logs to standard output
func newCLILogger(config *Config) hclog.Logger {
	return hclog.New(&hclog.LoggerOptions{
		Name:       "polygon",
		Level:      config.LogLevel,
		JSONFormat: config.JSONLogFormat,
	})
}

// newLoggerFromConfig creates a new logger which logs to a specified file.
// If log file is not set it outputs to standard output ( console ).
// If log file is specified, and it can't be created the server command will error out
func newLoggerFromConfig(config *Config) (hclog.Logger, error) {
	if config.LogFilePath != "" {
		fileLoggerInstance, err := newFileLogger(config)
		if err != nil {
			return nil, err
		}

		return fileLoggerInstance, nil
	}

	return newCLILogger(config), nil
}

// NewServer creates a new Minimal server, using the passed in configuration
func NewServer(config *Config) (*Server, error) {
	logger, err := newLoggerFromConfig(config)
	if err != nil {
		return nil, fmt.Errorf("could not setup new logger instance, %w", err)
	}

	m := &Server{
		logger:             logger.Named("server"),
		config:             config,
		chain:              config.Chain,
		grpcServer:         grpc.NewServer(grpc.UnaryInterceptor(unaryInterceptor)),
		restoreProgression: progress.NewProgressionWrapper(progress.ChainSyncRestore),
	}

	m.logger.Info("Data dir", "path", config.DataDir)

	var dirPaths = []string{
		"blockchain",
		"trie",
	}

	// Generate all the paths in the dataDir
	if err := common.SetupDataDir(config.DataDir, dirPaths, 0770); err != nil {
		return nil, fmt.Errorf("failed to create data directories: %w", err)
	}

	if config.Telemetry.PrometheusAddr != nil {
		// Only setup telemetry if `PrometheusAddr` has been configured.
		if err := m.setupTelemetry(); err != nil {
			return nil, err
		}

		m.prometheusServer = m.startPrometheusServer(config.Telemetry.PrometheusAddr)
	}

	// Set up datadog profiler
	if ddErr := m.enableDataDogProfiler(); ddErr != nil {
		m.logger.Error("DataDog profiler setup failed", "err", ddErr.Error())
	}

	// Set up the secrets manager
	if err := m.setupSecretsManager(); err != nil {
		return nil, fmt.Errorf("failed to set up the secrets manager: %w", err)
	}

	// start libp2p
	{
		netConfig := config.Network
		netConfig.Chain = m.config.Chain
		netConfig.DataDir = filepath.Join(m.config.DataDir, "libp2p")
		netConfig.SecretsManager = m.secretsManager

		network, err := network.NewServer(logger, netConfig)
		if err != nil {
			return nil, err
		}

		m.network = network
	}

	// start blockchain object
	stateStorage, err := itrie.NewLevelDBStorage(filepath.Join(m.config.DataDir, "trie"), logger)
	if err != nil {
		return nil, err
	}

	m.stateStorage = stateStorage

	st := itrie.NewState(stateStorage)
	m.state = st

	m.executor = state.NewExecutor(config.Chain.Params, st, logger)

	// custom write genesis hook per consensus engine
	engineName := m.config.Chain.Params.GetEngine()
	if factory, exists := genesisCreationFactory[ConsensusType(engineName)]; exists {
		m.executor.GenesisPostHook = factory(m.config.Chain, engineName)
	}

	// apply allow list contracts deployer genesis data
	if m.config.Chain.Params.ContractDeployerAllowList != nil {
		addresslist.ApplyGenesisAllocs(m.config.Chain.Genesis, contracts.AllowListContractsAddr,
			m.config.Chain.Params.ContractDeployerAllowList)
	}

	// apply block list contracts deployer genesis data
	if m.config.Chain.Params.ContractDeployerBlockList != nil {
		addresslist.ApplyGenesisAllocs(m.config.Chain.Genesis, contracts.BlockListContractsAddr,
			m.config.Chain.Params.ContractDeployerBlockList)
	}

	// apply transactions execution allow list genesis data
	if m.config.Chain.Params.TransactionsAllowList != nil {
		addresslist.ApplyGenesisAllocs(m.config.Chain.Genesis, contracts.AllowListTransactionsAddr,
			m.config.Chain.Params.TransactionsAllowList)
	}

	// apply transactions execution block list genesis data
	if m.config.Chain.Params.TransactionsBlockList != nil {
		addresslist.ApplyGenesisAllocs(m.config.Chain.Genesis, contracts.BlockListTransactionsAddr,
			m.config.Chain.Params.TransactionsBlockList)
	}

	// apply bridge allow list genesis data
	if m.config.Chain.Params.BridgeAllowList != nil {
		addresslist.ApplyGenesisAllocs(m.config.Chain.Genesis, contracts.AllowListBridgeAddr,
			m.config.Chain.Params.BridgeAllowList)
	}

	// apply bridge block list genesis data
	if m.config.Chain.Params.BridgeBlockList != nil {
		addresslist.ApplyGenesisAllocs(m.config.Chain.Genesis, contracts.BlockListBridgeAddr,
			m.config.Chain.Params.BridgeBlockList)
	}

	var initialStateRoot = types.ZeroHash

	if ConsensusType(engineName) == PolyBFTConsensus {
		polyBFTConfig, err := consensusPolyBFT.GetPolyBFTConfig(config.Chain.Params)
		if err != nil {
			return nil, err
		}

		if polyBFTConfig.InitialTrieRoot != types.ZeroHash {
			checkedInitialTrieRoot, err := itrie.HashChecker(polyBFTConfig.InitialTrieRoot.Bytes(), stateStorage)
			if err != nil {
				return nil, fmt.Errorf("error on state root verification %w", err)
			}

			if checkedInitialTrieRoot != polyBFTConfig.InitialTrieRoot {
				return nil, errors.New("invalid initial state root")
			}

			logger.Info("Initial state root checked and correct")

			initialStateRoot = polyBFTConfig.InitialTrieRoot
		}
	}

	genesisRoot, err := m.executor.WriteGenesis(config.Chain.Genesis.Alloc, initialStateRoot)
	if err != nil {
		return nil, err
	}

	if err := initForkManager(engineName, config.Chain); err != nil {
		return nil, err
	}

	// compute the genesis root state
	config.Chain.Genesis.StateRoot = genesisRoot

	txSigner := crypto.NewSigner(config.Chain.Params.Forks.At(0), uint64(m.config.Chain.Params.ChainID))

	// create storage instance for blockchain
	var db *storagev2.Storage
	{
		if m.config.DataDir == "" {
			db, err = memory.NewMemoryStorage()
			if err != nil {
				return nil, err
			}
		} else {
			db, err = leveldb.NewLevelDBStorage(
				filepath.Join(m.config.DataDir, "blockchain"),
				m.logger,
			)
			if err != nil {
				return nil, err
			}
		}
	}

	// blockchain object
	m.blockchain, err = blockchain.NewBlockchain(
		logger,
		db,
		config.Chain,
		nil,
		m.executor,
		txSigner,
	)
	if err != nil {
		return nil, err
	}

	// here we can provide some other configuration
	m.gasHelper, err = gasprice.NewGasHelper(gasprice.DefaultGasHelperConfig, m.blockchain)
	if err != nil {
		return nil, err
	}

	m.executor.GetHash = m.blockchain.GetHashHelper

	{
		hub := &txpoolHub{
			state:      m.state,
			Blockchain: m.blockchain,
		}

		// start transaction pool
		m.txpool, err = txpool.NewTxPool(
			logger,
			m.chain.Params.Forks,
			hub,
			m.grpcServer,
			m.network,
			&txpool.Config{
				MaxSlots:           m.config.MaxSlots,
				PriceLimit:         m.config.PriceLimit,
				MaxAccountEnqueued: m.config.MaxAccountEnqueued,
				ChainID:            big.NewInt(m.config.Chain.Params.ChainID),
				PeerID:             m.network.AddrInfo().ID,
			},
		)
		if err != nil {
			return nil, err
		}

		m.txpool.SetSigner(txSigner)
	}

	{
		// Setup consensus
		if err := m.setupConsensus(); err != nil {
			return nil, err
		}

		m.blockchain.SetConsensus(m.consensus)
	}

	// after consensus is done, we can mine the genesis block in blockchain
	// This is done because consensus might use a custom Hash function so we need
	// to wait for consensus because we do any block hashing like genesis
	if err := m.blockchain.ComputeGenesis(); err != nil {
		return nil, err
	}

	// initialize data in consensus layer
	if err := m.consensus.Initialize(); err != nil {
		return nil, err
	}

	// setup and start grpc server
	if err := m.setupGRPC(); err != nil {
		return nil, err
	}

	if err := m.network.Start(); err != nil {
		return nil, err
	}

	// setup and start jsonrpc server
	if err := m.setupJSONRPC(txSigner); err != nil {
		return nil, err
	}

	// restore archive data before starting
	if err := m.restoreChain(); err != nil {
		return nil, err
	}

	// start consensus
	if err := m.consensus.Start(); err != nil {
		return nil, err
	}

	m.txpool.SetBaseFee(m.blockchain.Header())
	m.txpool.Start()

	return m, nil
}

func unaryInterceptor(
	ctx context.Context,
	req interface{},
	_ *grpc.UnaryServerInfo,
	handler grpc.UnaryHandler,
) (interface{}, error) {
	// Validate request
	if err := validate.ValidateRequest(req); err != nil {
		return nil, err
	}

	return handler(ctx, req)
}

func (s *Server) restoreChain() error {
	if s.config.RestoreFile == nil {
		return nil
	}

	if err := archive.RestoreChain(s.blockchain, *s.config.RestoreFile, s.restoreProgression); err != nil {
		return err
	}

	return nil
}

type txpoolHub struct {
	state state.State
	*blockchain.Blockchain
}

// getAccountImpl is used for fetching account state from both TxPool and JSON-RPC
func getAccountImpl(state state.State, root types.Hash, addr types.Address) (*state.Account, error) {
	snap, err := state.NewSnapshotAt(root)
	if err != nil {
		return nil, fmt.Errorf("unable to get snapshot for root '%s': %w", root, err)
	}

	account, err := snap.GetAccount(addr)
	if err != nil {
		return nil, err
	}

	if account == nil {
		return nil, jsonrpc.ErrStateNotFound
	}

	return account, nil
}

func (t *txpoolHub) GetNonce(root types.Hash, addr types.Address) uint64 {
	account, err := getAccountImpl(t.state, root, addr)

	if err != nil {
		return 0
	}

	return account.Nonce
}

func (t *txpoolHub) GetBalance(root types.Hash, addr types.Address) (*big.Int, error) {
	account, err := getAccountImpl(t.state, root, addr)

	if err != nil {
		if errors.Is(err, jsonrpc.ErrStateNotFound) {
			return big.NewInt(0), nil
		}

		return big.NewInt(0), err
	}

	return account.Balance, nil
}

// setupSecretsManager sets up the secrets manager
func (s *Server) setupSecretsManager() error {
	secretsManagerConfig := s.config.SecretsManager
	if secretsManagerConfig == nil {
		// No config provided, use default
		secretsManagerConfig = &secrets.SecretsManagerConfig{
			Type: secrets.Local,
		}
	}

	secretsManagerType := secretsManagerConfig.Type
	secretsManagerParams := &secrets.SecretsManagerParams{
		Logger: s.logger,
	}

	if secretsManagerType == secrets.Local {
		// Only the base directory is required for
		// the local secrets manager
		secretsManagerParams.Extra = map[string]interface{}{
			secrets.Path: s.config.DataDir,
		}
	}

	// Grab the factory method
	secretsManagerFactory, ok := secretsManagerBackends[secretsManagerType]
	if !ok {
		return fmt.Errorf("secrets manager type '%s' not found", secretsManagerType)
	}

	// Instantiate the secrets manager
	secretsManager, factoryErr := secretsManagerFactory(
		secretsManagerConfig,
		secretsManagerParams,
	)

	if factoryErr != nil {
		return fmt.Errorf("unable to instantiate secrets manager, %w", factoryErr)
	}

	s.secretsManager = secretsManager

	return nil
}

// setupConsensus sets up the consensus mechanism
func (s *Server) setupConsensus() error {
	engineName := s.config.Chain.Params.GetEngine()
	engine, ok := consensusBackends[ConsensusType(engineName)]

	if !ok {
		return fmt.Errorf("consensus engine '%s' not found", engineName)
	}

	engineConfig, ok := s.config.Chain.Params.Engine[engineName].(map[string]interface{})
	if !ok {
		engineConfig = map[string]interface{}{}
	}

	var (
		blockTime = common.Duration{Duration: 0}
		err       error
	)

	if engineName != string(DummyConsensus) && engineName != string(DevConsensus) {
		blockTime, err = extractBlockTime(engineConfig)
		if err != nil {
			return err
		}
	}

	config := &consensus.Config{
		Params:      s.config.Chain.Params,
		Config:      engineConfig,
		Path:        filepath.Join(s.config.DataDir, "consensus"),
		IsRelayer:   s.config.Relayer,
		RPCEndpoint: s.config.JSONRPC.JSONRPCAddr.String(),
	}

	consensus, err := engine(
		&consensus.Params{
			Context:         context.Background(),
			Config:          config,
			TxPool:          s.txpool,
			Network:         s.network,
			Blockchain:      s.blockchain,
			Executor:        s.executor,
			Grpc:            s.grpcServer,
			Logger:          s.logger,
			SecretsManager:  s.secretsManager,
			BlockTime:       uint64(blockTime.Seconds()),
			MetricsInterval: s.config.MetricsInterval,
			// event tracker
			EventTracker: &consensus.EventTracker{
				NumBlockConfirmations:  s.config.EventTracker.NumBlockConfirmations,
				SyncBatchSize:          s.config.EventTracker.SyncBatchSize,
				NumOfBlocksToReconcile: s.config.EventTracker.NumOfBlocksToReconcile,
			},
		},
	)

	if err != nil {
		return err
	}

	s.consensus = consensus

	return nil
}

// extractBlockTime extracts blockTime parameter from consensus engine configuration.
// If it is missing or invalid, an appropriate error is returned.
func extractBlockTime(engineConfig map[string]interface{}) (common.Duration, error) {
	blockTimeGeneric, ok := engineConfig["blockTime"]
	if !ok {
		return common.Duration{}, errBlockTimeMissing
	}

	blockTimeRaw, err := json.Marshal(blockTimeGeneric)
	if err != nil {
		return common.Duration{}, errBlockTimeInvalid
	}

	var blockTime common.Duration

	if err := json.Unmarshal(blockTimeRaw, &blockTime); err != nil {
		return common.Duration{}, errBlockTimeInvalid
	}

	if blockTime.Seconds() < 1 {
		return common.Duration{}, errBlockTimeInvalid
	}

	return blockTime, nil
}

type jsonRPCHub struct {
	state              state.State
	restoreProgression *progress.ProgressionWrapper

	*blockchain.Blockchain
	*txpool.TxPool
	*state.Executor
	*network.Server
	consensus.Consensus
	consensus.BridgeDataProvider
	gasprice.GasStore
}

func (j *jsonRPCHub) GetPeers() int {
	return len(j.Server.Peers())
}

func (j *jsonRPCHub) GetAccount(root types.Hash, addr types.Address) (*jsonrpc.Account, error) {
	acct, err := getAccountImpl(j.state, root, addr)
	if err != nil {
		return nil, err
	}

	account := &jsonrpc.Account{
		Nonce:   acct.Nonce,
		Balance: new(big.Int).Set(acct.Balance),
	}

	return account, nil
}

// GetForksInTime returns the active forks at the given block height
func (j *jsonRPCHub) GetForksInTime(blockNumber uint64) chain.ForksInTime {
	return j.Executor.GetForksInTime(blockNumber)
}

func (j *jsonRPCHub) GetStorage(stateRoot types.Hash, addr types.Address, slot types.Hash) ([]byte, error) {
	account, err := getAccountImpl(j.state, stateRoot, addr)
	if err != nil {
		return nil, err
	}

	snap, err := j.state.NewSnapshotAt(stateRoot)
	if err != nil {
		return nil, err
	}

	res := snap.GetStorage(addr, account.Root, slot)

	return res.Bytes(), nil
}

func (j *jsonRPCHub) GetCode(root types.Hash, addr types.Address) ([]byte, error) {
	account, err := getAccountImpl(j.state, root, addr)
	if err != nil {
		return nil, err
	}

	code, ok := j.state.GetCode(types.BytesToHash(account.CodeHash))
	if !ok {
		return nil, fmt.Errorf("unable to fetch code")
	}

	return code, nil
}

func (j *jsonRPCHub) ApplyTxn(
	header *types.Header,
	txn *types.Transaction,
	override types.StateOverride,
	nonPayable bool,
) (result *runtime.ExecutionResult, err error) {
	blockCreator, err := j.GetConsensus().GetBlockCreator(header)
	if err != nil {
		return nil, err
	}

	transition, err := j.BeginTxn(header.StateRoot, header, blockCreator)
	if err != nil {
		return
	}

	if override != nil {
		if err = transition.WithStateOverride(override); err != nil {
			return
		}
	}

	transition.SetNonPayable(nonPayable)

	result, err = transition.Apply(txn)

	return
}

// TraceBlock traces all transactions in the given block and returns all results
func (j *jsonRPCHub) TraceBlock(
	block *types.Block,
	tracer tracer.Tracer,
) ([]interface{}, error) {
	if block.Number() == 0 {
		return nil, errors.New("genesis block can't have transaction")
	}

	parentHeader, ok := j.GetHeaderByHash(block.ParentHash())
	if !ok {
		return nil, errors.New("parent header not found")
	}

	blockCreator, err := j.GetConsensus().GetBlockCreator(block.Header)
	if err != nil {
		return nil, err
	}

	transition, err := j.BeginTxn(parentHeader.StateRoot, block.Header, blockCreator)
	if err != nil {
		return nil, err
	}

	transition.SetTracer(tracer)

	results := make([]interface{}, len(block.Transactions))

	for idx, tx := range block.Transactions {
		tracer.Clear()

		if _, err := transition.Apply(tx); err != nil {
			return nil, err
		}

		if results[idx], err = tracer.GetResult(); err != nil {
			return nil, err
		}
	}

	return results, nil
}

// TraceTxn traces a transaction in the block, associated with the given hash
func (j *jsonRPCHub) TraceTxn(
	block *types.Block,
	targetTxHash types.Hash,
	tracer tracer.Tracer,
) (interface{}, error) {
	if block.Number() == 0 {
		return nil, errors.New("genesis block can't have transaction")
	}

	parentHeader, ok := j.GetHeaderByHash(block.ParentHash())
	if !ok {
		return nil, errors.New("parent header not found")
	}

	blockCreator, err := j.GetConsensus().GetBlockCreator(block.Header)
	if err != nil {
		return nil, err
	}

	transition, err := j.BeginTxn(parentHeader.StateRoot, block.Header, blockCreator)
	if err != nil {
		return nil, err
	}

	var targetTx *types.Transaction

	for _, tx := range block.Transactions {
		if tx.Hash() == targetTxHash {
			targetTx = tx

			break
		}

		// Execute transactions without tracer until reaching the target transaction
		if _, err := transition.Apply(tx); err != nil {
			return nil, err
		}
	}

	if targetTx == nil {
		return nil, errors.New("target tx not found")
	}

	transition.SetTracer(tracer)

	if _, err := transition.Apply(targetTx); err != nil {
		return nil, err
	}

	return tracer.GetResult()
}

func (j *jsonRPCHub) TraceCall(
	tx *types.Transaction,
	parentHeader *types.Header,
	tracer tracer.Tracer,
) (interface{}, error) {
	blockCreator, err := j.GetConsensus().GetBlockCreator(parentHeader)
	if err != nil {
		return nil, err
	}

	transition, err := j.BeginTxn(parentHeader.StateRoot, parentHeader, blockCreator)
	if err != nil {
		return nil, err
	}

	transition.SetTracer(tracer)

	if _, err := transition.Apply(tx); err != nil {
		return nil, err
	}

	return tracer.GetResult()
}

func (j *jsonRPCHub) GetSyncProgression() *progress.Progression {
	// restore progression
	if restoreProg := j.restoreProgression.GetProgression(); restoreProg != nil {
		return restoreProg
	}

	// consensus sync progression
	if consensusSyncProg := j.Consensus.GetSyncProgression(); consensusSyncProg != nil {
		return consensusSyncProg
	}

	return nil
}

// SETUP //

// setupJSONRCP sets up the JSONRPC server, using the set configuration
func (s *Server) setupJSONRPC(txSigner crypto.TxSigner) error {
	hub := &jsonRPCHub{
		state:              s.state,
		restoreProgression: s.restoreProgression,
		Blockchain:         s.blockchain,
		TxPool:             s.txpool,
		Executor:           s.executor,
		Consensus:          s.consensus,
		Server:             s.network,
		BridgeDataProvider: s.consensus.GetBridgeProvider(),
		GasStore:           s.gasHelper,
	}

	conf := &jsonrpc.Config{
		Store:                    hub,
		Addr:                     s.config.JSONRPC.JSONRPCAddr,
		ChainID:                  uint64(s.config.Chain.Params.ChainID),
		ChainName:                s.chain.Name,
		AccessControlAllowOrigin: s.config.JSONRPC.AccessControlAllowOrigin,
		PriceLimit:               s.config.PriceLimit,
		BatchLengthLimit:         s.config.JSONRPC.BatchLengthLimit,
		BlockRangeLimit:          s.config.JSONRPC.BlockRangeLimit,
		ConcurrentRequestsDebug:  s.config.JSONRPC.ConcurrentRequestsDebug,
		WebSocketReadLimit:       s.config.JSONRPC.WebSocketReadLimit,
<<<<<<< HEAD
		TLSCertFile:              s.config.TLSCertFile,
		TLSKeyFile:               s.config.TLSKeyFile,
		SecretsManager:           s.secretsManager,
		TxSigner:                 txSigner,
=======
		UseTLS:                   s.config.UseTLS,
		SecretsManager:           s.secretsManager,
>>>>>>> aca45720
	}

	srv, err := jsonrpc.NewJSONRPC(s.logger, conf)
	if err != nil {
		return err
	}

	s.jsonrpcServer = srv

	return nil
}

// setupGRPC sets up the grpc server and listens on tcp
func (s *Server) setupGRPC() error {
	proto.RegisterSystemServer(s.grpcServer, &systemService{server: s})

	lis, err := net.Listen("tcp", s.config.GRPCAddr.String())
	if err != nil {
		return err
	}

	// Start server with infinite retries
	go func() {
		if err := s.grpcServer.Serve(lis); err != nil {
			s.logger.Error(err.Error())
		}
	}()

	s.logger.Info("GRPC server running", "addr", s.config.GRPCAddr.String())

	return nil
}

// Chain returns the chain object of the client
func (s *Server) Chain() *chain.Chain {
	return s.chain
}

// JoinPeer attempts to add a new peer to the networking server
func (s *Server) JoinPeer(rawPeerMultiaddr string) error {
	return s.network.JoinPeer(rawPeerMultiaddr)
}

// Close closes the Minimal server (blockchain, networking, consensus)
func (s *Server) Close() {
	// Close the blockchain layer
	if err := s.blockchain.Close(); err != nil {
		s.logger.Error("failed to close blockchain", "err", err.Error())
	}

	// Close the networking layer
	if err := s.network.Close(); err != nil {
		s.logger.Error("failed to close networking", "err", err.Error())
	}

	// Close the consensus layer
	if err := s.consensus.Close(); err != nil {
		s.logger.Error("failed to close consensus", "err", err.Error())
	}

	// Close the state storage
	if err := s.stateStorage.Close(); err != nil {
		s.logger.Error("failed to close storage for trie", "err", err.Error())
	}

	if s.prometheusServer != nil {
		if err := s.prometheusServer.Shutdown(context.Background()); err != nil {
			s.logger.Error("Prometheus server shutdown error", err)
		}
	}

	// Close the txpool's main loop
	s.txpool.Close()

	// Close DataDog profiler
	s.closeDataDogProfiler()
}

// Entry is a consensus configuration entry
type Entry struct {
	Enabled bool
	Config  map[string]interface{}
}

func (s *Server) startPrometheusServer(listenAddr *net.TCPAddr) *http.Server {
	srv := &http.Server{
		Addr: listenAddr.String(),
		Handler: promhttp.InstrumentMetricHandler(
			prometheus.DefaultRegisterer, promhttp.HandlerFor(
				prometheus.DefaultGatherer,
				promhttp.HandlerOpts{},
			),
		),
		ReadHeaderTimeout: 60 * time.Second,
	}

	s.logger.Info("Prometheus server started", "addr=", listenAddr.String())

	go func() {
		if err := srv.ListenAndServe(); err != nil {
			if !errors.Is(err, http.ErrServerClosed) {
				s.logger.Error("Prometheus HTTP server ListenAndServe", "err", err)
			}
		}
	}()

	return srv
}

func initForkManager(engineName string, config *chain.Chain) error {
	var initialParams *forkmanager.ForkParams

	if factory := forkManagerInitialParamsFactory[ConsensusType(engineName)]; factory != nil {
		params, err := factory(config)
		if err != nil {
			return err
		}

		initialParams = params
	}

	fm := forkmanager.GetInstance()

	// clear everything in forkmanager (if there was something because of tests) and register initial fork
	fm.Clear()
	fm.RegisterFork(forkmanager.InitialFork, initialParams)

	// Register forks
	for name, f := range *config.Params.Forks {
		// check if fork is not supported by current edge version
		if _, found := (*chain.AllForksEnabled)[name]; !found {
			return fmt.Errorf("fork is not available: %s", name)
		}

		fm.RegisterFork(name, f.Params)
	}

	if factory := forkManagerFactory[ConsensusType(engineName)]; factory != nil {
		if err := factory(config.Params.Forks); err != nil {
			return err
		}
	}

	// Activate initial fork
	if err := fm.ActivateFork(forkmanager.InitialFork, uint64(0)); err != nil {
		return err
	}

	// Activate forks
	for name, f := range *config.Params.Forks {
		if err := fm.ActivateFork(name, f.Block); err != nil {
			return err
		}
	}

	return nil
}<|MERGE_RESOLUTION|>--- conflicted
+++ resolved
@@ -869,15 +869,9 @@
 		BlockRangeLimit:          s.config.JSONRPC.BlockRangeLimit,
 		ConcurrentRequestsDebug:  s.config.JSONRPC.ConcurrentRequestsDebug,
 		WebSocketReadLimit:       s.config.JSONRPC.WebSocketReadLimit,
-<<<<<<< HEAD
-		TLSCertFile:              s.config.TLSCertFile,
-		TLSKeyFile:               s.config.TLSKeyFile,
-		SecretsManager:           s.secretsManager,
 		TxSigner:                 txSigner,
-=======
 		UseTLS:                   s.config.UseTLS,
 		SecretsManager:           s.secretsManager,
->>>>>>> aca45720
 	}
 
 	srv, err := jsonrpc.NewJSONRPC(s.logger, conf)
